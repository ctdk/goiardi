/*
 * Copyright (c) 2013-2017, Jeremy Bingham (<jeremy@goiardi.gl>)
 *
 * Licensed under the Apache License, Version 2.0 (the "License");
 * you may not use this file except in compliance with the License.
 * You may obtain a copy of the License at
 *
 *     http://www.apache.org/licenses/LICENSE-2.0
 *
 * Unless required by applicable law or agreed to in writing, software
 * distributed under the License is distributed on an "AS IS" BASIS,
 * WITHOUT WARRANTIES OR CONDITIONS OF ANY KIND, either express or implied.
 * See the License for the specific language governing permissions and
 * limitations under the License.
 */

//Parse Solr queries with the PEG generated from 'search/search-parse.peg',
//located in search-parse.peg.go. To have changes to seach-parse.peg reflected
//in search-parse.peg.go, install peg from https://github.com/pointlander/peg
//and run 'peg -switch -inline search-parse.peg'.

package search

import (
	"errors"
	"github.com/ctdk/goiardi/config"
	"github.com/ctdk/goiardi/indexer"
	"github.com/ctdk/goiardi/util"
	"strings"
)

// Op is a search operator
type Op uint8

// Field is a field in a document or object to search for, like when searching
// for clients with "field:*".
type Field string

// Term is a basic search term string.
type Term string

// RangeTerm is a string, but describes a range to search over, like 1-10.
type RangeTerm string

func (t Term) String() string {
	return string(t)
}

func (f Field) String() string {
	return string(f)
}

func (r RangeTerm) String() string {
	return string(r)
}

// Define the various search operations.
const (
	OpNotAnOp Op = iota
	OpUnaryNot
	OpUnaryReq
	OpUnaryPro
	OpBinAnd
	OpBinOr
	OpBoost
	OpFuzzy
	OpStartGroup
	OpEndGroup
	OpStartIncl
	OpEndIncl
	OpStartExcl
	OpEndExcl
)

var opMap = map[Op]string{
	OpNotAnOp:    "OpNotAnOp",
	OpUnaryNot:   "OpUnaryNot",
	OpUnaryReq:   "OpUnaryReq",
	OpUnaryPro:   "OpUnaryPro",
	OpBinAnd:     "OpBinAnd",
	OpBinOr:      "OpBinOr",
	OpBoost:      "OpBoost",
	OpFuzzy:      "OpFuzzy",
	OpStartGroup: "OpStartGroup",
	OpEndGroup:   "OpEndGroup",
	OpStartIncl:  "OpStartIncl",
	OpEndIncl:    "OpEndIncl",
	OpStartExcl:  "OpStartExcl",
	OpEndExcl:    "OpEndExcl",
}

// Token is a parsed token from the solr query.
type Token struct {
	QueryChain Queryable
	Latest     Queryable
}

// QueryTerm is an individual query term and its operator.
type QueryTerm struct {
	term      Term
	mod       Op
	fuzzboost Op
	fuzzparam string
}

// BasicQuery is the no frills basic query type, without groups or ranges.
// Can contain regexp terms, however.
type BasicQuery struct {
	field    Field
	term     QueryTerm
	op       Op
	next     Queryable
	prev     Queryable
	complete bool
}

// GroupedQuery is for a query with grouped results.
type GroupedQuery struct {
	field    Field
	terms    []QueryTerm
	op       Op
	next     Queryable
	prev     Queryable
	complete bool
}

// RangeQuery is for a Query a range of values.
type RangeQuery struct {
	field     Field
	start     RangeTerm
	end       RangeTerm
	inclusive bool
	op        Op
	next      Queryable
	prev      Queryable
	complete  bool
	negated   bool
}

// SubQuery is really just a marker in the chain of queries. Later it will be
// processed by itself though.
type SubQuery struct {
	start    bool
	end      bool
	op       Op
	complete bool
	next     Queryable
	prev     Queryable
}

type NotQuery struct {
	op   Op
	next Queryable
	prev Queryable
}

// Queryable defines an interface of methods all the query chain types have to
// be able to implement to search the index.
type Queryable interface {
	// Search the index for the given term.
	SearchIndex(string, string) (map[string]indexer.Document, error)
	// Search for the given term from already gathered search results
	SearchResults(map[string]indexer.Document) (map[string]indexer.Document, error)
	// Add an operator to this query chain link.
	AddOp(Op)
	// Get this query chain link's op.
	Op() Op
	// Add a field to this query chain link.
	AddField(Field)
	// Add a term to this link.
	AddTerm(Term)
	// Add an operator to the query chain link's term.
	AddTermOp(Op)
	// Set the next query in the query chain.
	SetNext(Queryable)
	// Set the previous query token in the query chain.
	SetPrev(Queryable)
	// Get the next link in the query chain.
	Next() Queryable
	// Get the previous link in the query chain.
	Prev() Queryable
	// Is the query chain incomplete?
	IsIncomplete() bool
	// Sets the completed flag for this query chain on this link.
	SetCompleted()
	// Add fuzz boost to the query. NOTE: doesn't do much.
	AddFuzzBoost(Op)
	// Add a fuzz param to the query. NOTE: doesn't do much.
	AddFuzzParam(string)
}

type groupQueryHolder struct {
	op  Op
	res map[string]indexer.Document
}

func (q *BasicQuery) SearchIndex(orgName string, idxName string) (map[string]indexer.Document, error) {
	notop := false
	if q.Prev() != nil && ((q.Prev().Op() == OpUnaryNot) || (q.Prev().Op() == OpUnaryPro)) {
		notop = true
	}
	i := indexer.GetIndex()
	if q.field == "" {
		res, err := i.SearchText(orgName, idxName, string(q.term.term), notop)
		return res, err
	}
<<<<<<< HEAD
	searchTerm := fmt.Sprintf("%s:%s", q.field, q.term.term)
	res, err := i.Search(orgName, idxName, searchTerm, notop)
=======
	searchTerm := makeSearchTerm(q.field, q.term.term)
	res, err := i.Search(idxName, searchTerm, notop)
>>>>>>> 9aa84888

	return res, err
}

func (q *BasicQuery) SearchResults(curRes map[string]indexer.Document) (map[string]indexer.Document, error) {
	notop := false
	if q.Prev() != nil && ((q.Prev().Op() == OpUnaryNot) || (q.Prev().Op() == OpUnaryPro)) {
		notop = true
	}
	// TODO: add field == ""

	searchTerm := makeSearchTerm(q.field, q.term.term)
	i := indexer.GetIndex()
	res, err := i.SearchResults(searchTerm, notop, curRes)

	return res, err
}

func (q *BasicQuery) AddOp(o Op) {
	q.op = o
}

func (q *BasicQuery) Op() Op {
	return q.op
}

func (q *BasicQuery) AddField(s Field) {
	if config.Config.ConvertSearch {
		s = Field(util.PgSearchQueryKey(string(s)))
	}
	q.field = s
}

func (q *BasicQuery) AddTerm(s Term) {
	q.term.term = s
	if q.Prev() != nil && ((q.Prev().Op() == OpUnaryNot) || (q.Prev().Op() == OpUnaryPro)) {
		q.AddTermOp(q.Prev().Op())
	}

	q.SetCompleted()
}

func (q *BasicQuery) AddTermOp(o Op) {
	q.term.mod = o
}

func (q *BasicQuery) SetNext(n Queryable) {
	q.next = n
}

func (q *BasicQuery) Next() Queryable {
	return q.next
}

func (q *BasicQuery) SetPrev(n Queryable) {
	q.prev = n
}

func (q *BasicQuery) Prev() Queryable {
	return q.prev
}

func (q *BasicQuery) IsIncomplete() bool {
	return !q.complete
}

func (q *BasicQuery) SetCompleted() {
	q.complete = true
}
func (q *BasicQuery) AddFuzzBoost(o Op) {
	q.term.fuzzboost = o
}

func (q *BasicQuery) AddFuzzParam(s string) {
	q.term.fuzzparam = s
}

func (q *GroupedQuery) AddOp(o Op) {
	q.op = o
}

func (q *GroupedQuery) Op() Op {
	return q.op
}

func (q *GroupedQuery) AddField(s Field) {
	if config.Config.ConvertSearch {
		s = Field(util.PgSearchQueryKey(string(s)))
	}
	q.field = s
}

func (q *GroupedQuery) AddTerm(s Term) {
	tlen := len(q.terms)
	if (tlen == 0) || (q.terms[tlen-1].term != "") {
		t := QueryTerm{mod: OpNotAnOp, term: s}
		q.terms = append(q.terms, t)
	} else {
		q.terms[tlen-1].term = s
	}
}

func (q *GroupedQuery) AddTermOp(o Op) {
	t := QueryTerm{mod: o, term: ""}
	q.terms = append(q.terms, t)
}

func (q *GroupedQuery) SetNext(n Queryable) {
	q.next = n
}

func (q *GroupedQuery) Next() Queryable {
	return q.next
}

func (q *GroupedQuery) SetPrev(n Queryable) {
	q.prev = n
}

func (q *GroupedQuery) Prev() Queryable {
	return q.prev
}

func (q *GroupedQuery) IsIncomplete() bool {
	return !q.complete
}

func (q *GroupedQuery) SetCompleted() {
	q.complete = true
}

func (q *GroupedQuery) AddFuzzBoost(o Op) {
	q.terms[len(q.terms)-1].fuzzboost = o
}

func (q *GroupedQuery) AddFuzzParam(s string) {
	q.terms[len(q.terms)-1].fuzzparam = s
}

func (q *RangeQuery) AddOp(o Op) {
	q.op = o
}

func (q *RangeQuery) Op() Op {
	return q.op
}

func (q *RangeQuery) AddField(s Field) {
	if config.Config.ConvertSearch {
		s = Field(util.PgSearchQueryKey(string(s)))
	}
	q.field = s
}

func (q *RangeQuery) AddTerm(s Term) {
	if q.start == "" {
		q.start = RangeTerm(s)
	} else {
		q.end = RangeTerm(s)
	}
	q.SetCompleted()
}

func (q *RangeQuery) AddTermOp(o Op) {
	// nop
}

func (q *RangeQuery) SetNext(n Queryable) {
	q.next = n
}

func (q *RangeQuery) Next() Queryable {
	return q.next
}

func (q *RangeQuery) SetPrev(n Queryable) {
	q.prev = n
}

func (q *RangeQuery) Prev() Queryable {
	return q.prev
}

func (q *RangeQuery) IsIncomplete() bool {
	if q.start == "" || q.end == "" {
		return true
	}
	return false
}

func (q *RangeQuery) SetCompleted() {
	q.complete = true
}

func (q *RangeQuery) AddFuzzBoost(o Op) {
	// no-op
}

func (q *RangeQuery) AddFuzzParam(s string) {

}

func (q *GroupedQuery) SearchIndex(orgName string, idxName string) (map[string]indexer.Document, error) {
	tmpRes := make([]groupQueryHolder, len(q.terms))
	for i, v := range q.terms {
		tmpRes[i].op = v.mod
		notop := false
		if v.mod == OpUnaryNot || v.mod == OpUnaryPro {
			notop = true
		}
		searchTerm := makeSearchTerm(q.field, v.term)
		ix := indexer.GetIndex()
		r, err := ix.Search(orgName, idxName, searchTerm, notop)
		if err != nil {
			return nil, err
		}
		tmpRes[i].res = r
	}
	res, err := mergeResults(tmpRes)
	return res, err
}

func mergeResults(tmpRes []groupQueryHolder) (map[string]indexer.Document, error) {
	reqOp := false
	res := make(map[string]indexer.Document)
	var req map[string]indexer.Document

	// Merge the results, taking into account any + operators lurking about
	for _, t := range tmpRes {
		if t.op == OpUnaryReq {
			reqOp = true
			if req == nil {
				req = t.res
			} else {
				for k := range req {
					if _, found := t.res[k]; !found {
						delete(req, k)
					}
				}
			}
		} else if !reqOp {
			for k, v := range t.res {
				res[k] = v
			}
		}
	}
	if reqOp {
		req = res
	}
	return res, nil
}

func (q *RangeQuery) SearchIndex(orgName string, idxName string) (map[string]indexer.Document, error) {
	i := indexer.GetIndex()
<<<<<<< HEAD
	res, err := i.SearchRange(orgName, idxName, string(q.field), string(q.start), string(q.end), q.inclusive)
=======
	res, err := i.SearchRange(idxName, string(q.field), string(q.start), string(q.end), q.inclusive, q.negated)
>>>>>>> 9aa84888
	return res, err
}

func (q *SubQuery) SearchIndex(orgName string, idxName string) (map[string]indexer.Document, error) {
	return nil, nil
}

func (q *GroupedQuery) SearchResults(curRes map[string]indexer.Document) (map[string]indexer.Document, error) {
	tmpRes := make([]groupQueryHolder, len(q.terms))
	for i, v := range q.terms {
		tmpRes[i].op = v.mod
		notop := false
		if v.mod == OpUnaryNot || v.mod == OpUnaryPro {
			notop = true
		}
		searchTerm := makeSearchTerm(q.field, v.term)
		ix := indexer.GetIndex()
		r, err := ix.SearchResults(searchTerm, notop, curRes)
		if err != nil {
			return nil, err
		}
		tmpRes[i].res = r
	}
	res, err := mergeResults(tmpRes)
	return res, err
}

func (q *RangeQuery) SearchResults(curRes map[string]indexer.Document) (map[string]indexer.Document, error) {
	i := indexer.GetIndex()
	res, err := i.SearchResultsRange(string(q.field), string(q.start), string(q.end), q.inclusive, q.negated, curRes)
	return res, err
}

func (q *SubQuery) SearchResults(curRes map[string]indexer.Document) (map[string]indexer.Document, error) {
	return nil, nil
}

func (q *SubQuery) AddOp(o Op) {
	q.op = o
}

func (q *SubQuery) Op() Op {
	return q.op
}

func (q *SubQuery) AddField(s Field) {

}

func (q *SubQuery) AddTerm(s Term) {

}

func (q *SubQuery) AddTermOp(o Op) {

}

func (q *SubQuery) SetNext(n Queryable) {
	q.next = n
}

func (q *SubQuery) Next() Queryable {
	return q.next
}

func (q *SubQuery) SetPrev(n Queryable) {
	q.prev = n
}

func (q *SubQuery) Prev() Queryable {
	return q.prev
}

func (q *SubQuery) IsIncomplete() bool {
	return !q.complete
}

func (q *SubQuery) SetCompleted() {
	q.complete = true
}
func (q *SubQuery) AddFuzzBoost(o Op) {

}

func (q *SubQuery) AddFuzzParam(s string) {

}

func (q *NotQuery) SearchIndex(idxName string) (map[string]indexer.Document, error) {
	if q.Next() == nil {
		err := errors.New("No next link present in query chain after unary NOT operator!")
		return nil, err
	}
	return q.Next().SearchIndex(idxName)
}

func (q *NotQuery) SearchResults(results map[string]indexer.Document) (map[string]indexer.Document, error) {
	if q.Next() == nil {
		err := errors.New("No next link present in query chain searching results after unary NOT operator!")
		return nil, err
	}
	return q.Next().SearchResults(results)
}

func (q *NotQuery) AddOp(op Op) {
	q.op = op
}

func (q *NotQuery) Op() Op {
	return q.op
}

func (q *NotQuery) AddField(f Field) {
	// noop
	return
}

func (q *NotQuery) AddTerm(t Term) {
	// noop
	return
}

func (q *NotQuery) AddTermOp(op Op) {
	// noop
	return
}

func (q *NotQuery) SetNext(n Queryable) {
	q.next = n
}

func (q *NotQuery) Next() Queryable {
	return q.next
}

func (q *NotQuery) SetPrev(n Queryable) {
	q.prev = n
}

func (q *NotQuery) Prev() Queryable {
	return q.prev
}

func (q *NotQuery) IsIncomplete() bool {
	return false
}

func (q *NotQuery) SetCompleted() {
	// noop
	return
}

func (q *NotQuery) AddFuzzBoost(op Op) {
	// noop
	return
}

func (q *NotQuery) AddFuzzParam(s string) {
	// noop
	return
}

func (z *Token) AddOp(o Op) {
	z.Latest.AddOp(o)
}

func (z *Token) AddField(s string) {
	z.Latest.AddField(Field(s))
}

func (z *Token) AddTerm(s string) {
	if z.Latest == nil || (z.Latest != nil && !z.Latest.IsIncomplete()) {
		z.StartBasic()
	}
	z.Latest.AddTerm(Term(s))
}

func (z *Token) AddTermOp(o Op) {
	if z.Latest == nil || (z.Latest != nil && !z.Latest.IsIncomplete()) {
		z.StartBasic()
	}
	z.Latest.AddTermOp(o)
}

func (z *Token) AddRange(s string) {
	z.Latest.AddTerm(Term(s))
}

func (z *Token) StartBasic() {
	/* See if we need to make a new query; sometimes we don't */
	if z.Latest == nil || (z.Latest != nil && !z.Latest.IsIncomplete()) {
		un := new(BasicQuery)
		un.op = OpBinOr
		if z.Latest != nil {
			z.Latest.SetNext(un)
			un.SetPrev(z.Latest)
		}
		if z.QueryChain == nil {
			z.QueryChain = un
		}
		z.Latest = un
	}
}

func (z *Token) StartRange(inclusive bool) {
	rn := new(RangeQuery)
	rn.op = OpBinOr
	rn.inclusive = inclusive
	if z.QueryChain == nil {
		z.QueryChain = rn
	}
	if z.Latest != nil {
		z.Latest.SetNext(rn)
		rn.SetPrev(z.Latest)
		// Don't think the prohibited operator would be allowed here
		if z.Latest.Op() == OpUnaryNot {
			rn.negated = true
		}
		if z.Latest.Prev() != nil {
			rn.op = z.Latest.Prev().Op()
		} else {
			rn.op = OpNotAnOp
		}
	}
	z.Latest = rn
}

func (z *Token) StartGrouped() {
	if z.Latest == nil || (z.Latest != nil && !z.Latest.IsIncomplete()) {
		gn := new(GroupedQuery)
		gn.op = OpBinOr
		gn.terms = make([]QueryTerm, 0)
		if z.QueryChain == nil {
			z.QueryChain = gn
		}
		if z.Latest != nil {
			z.Latest.SetNext(gn)
			gn.SetPrev(z.Latest)
		}
		z.Latest = gn
	}
}

func (z *Token) SetCompleted() {
	z.Latest.SetCompleted()
}

func (z *Token) StartSubQuery() {
	// we don't want to start a subquery if we're in a field group query
	if z.Latest == nil || (z.Latest != nil && !z.Latest.IsIncomplete()) {
		sq := new(SubQuery)
		sq.start = true
		sq.complete = true
		if z.Latest != nil {
			z.Latest.SetNext(sq)
			sq.SetPrev(z.Latest)
		}
		z.Latest = sq
		if z.QueryChain == nil {
			z.QueryChain = sq
		}
	}
}

func (z *Token) EndSubQuery() {
	// we don't want to end a subquery if we're in a field group query
	if z.Latest == nil || (z.Latest != nil && !z.Latest.IsIncomplete()) {
		sq := new(SubQuery)
		sq.end = true
		sq.complete = true
		if z.Latest != nil {
			z.Latest.SetNext(sq)
			sq.SetPrev(z.Latest)
		}

		z.Latest = sq
	}
}

func (z *Token) SetNotQuery(op Op) {
	// See if we can add the negated query token without being concerned
	// about if existing queries in the query chain are complete or not
	nq := new(NotQuery)
	nq.op = op
	if z.Latest != nil {
		z.Latest.SetNext(nq)
		nq.SetPrev(z.Latest)
	}
	if z.QueryChain == nil {
		z.QueryChain = nq
	}
	z.Latest = nq
}

func (z *Token) Evaluate() Queryable {
	return z.QueryChain
}

func makeSearchTerm(field Field, term Term) string {
	return strings.Join([]string{string(field), string(term)}, ":")
}<|MERGE_RESOLUTION|>--- conflicted
+++ resolved
@@ -204,14 +204,9 @@
 		res, err := i.SearchText(orgName, idxName, string(q.term.term), notop)
 		return res, err
 	}
-<<<<<<< HEAD
-	searchTerm := fmt.Sprintf("%s:%s", q.field, q.term.term)
+	searchTerm := makeSearchTerm(q.field, q.term.term)
 	res, err := i.Search(orgName, idxName, searchTerm, notop)
-=======
-	searchTerm := makeSearchTerm(q.field, q.term.term)
-	res, err := i.Search(idxName, searchTerm, notop)
->>>>>>> 9aa84888
-
+	
 	return res, err
 }
 
@@ -465,11 +460,7 @@
 
 func (q *RangeQuery) SearchIndex(orgName string, idxName string) (map[string]indexer.Document, error) {
 	i := indexer.GetIndex()
-<<<<<<< HEAD
-	res, err := i.SearchRange(orgName, idxName, string(q.field), string(q.start), string(q.end), q.inclusive)
-=======
-	res, err := i.SearchRange(idxName, string(q.field), string(q.start), string(q.end), q.inclusive, q.negated)
->>>>>>> 9aa84888
+	res, err := i.SearchRange(orgName, idxName, string(q.field), string(q.start), string(q.end), q.inclusive, q.negated)
 	return res, err
 }
 
@@ -558,12 +549,12 @@
 
 }
 
-func (q *NotQuery) SearchIndex(idxName string) (map[string]indexer.Document, error) {
+func (q *NotQuery) SearchIndex(orgName string, idxName string) (map[string]indexer.Document, error) {
 	if q.Next() == nil {
 		err := errors.New("No next link present in query chain after unary NOT operator!")
 		return nil, err
 	}
-	return q.Next().SearchIndex(idxName)
+	return q.Next().SearchIndex(orgName, idxName)
 }
 
 func (q *NotQuery) SearchResults(results map[string]indexer.Document) (map[string]indexer.Document, error) {
