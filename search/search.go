/*
 * Copyright (c) 2013-2017, Jeremy Bingham (<jeremy@goiardi.gl>)
 *
 * Licensed under the Apache License, Version 2.0 (the "License");
 * you may not use this file except in compliance with the License.
 * You may obtain a copy of the License at
 *
 *     http://www.apache.org/licenses/LICENSE-2.0
 *
 * Unless required by applicable law or agreed to in writing, software
 * distributed under the License is distributed on an "AS IS" BASIS,
 * WITHOUT WARRANTIES OR CONDITIONS OF ANY KIND, either express or implied.
 * See the License for the specific language governing permissions and
 * limitations under the License.
 */

// Package search provides search and index capabilities for goiardi.
package search

import (
	"fmt"
	"reflect"
	"sort"
	"strings"
	"sync"
	"time"

	"github.com/ctdk/goiardi/client"
	"github.com/ctdk/goiardi/databag"
	"github.com/ctdk/goiardi/environment"
	"github.com/ctdk/goiardi/indexer"
	"github.com/ctdk/goiardi/node"
	"github.com/ctdk/goiardi/organization"
	"github.com/ctdk/goiardi/role"
	"github.com/ctdk/goiardi/util"
	"github.com/tideland/golib/logger"
)

// Searcher is an interface that any search backend needs to implement. It's
// up to the Searcher to use whatever backend it wants to return the desired
// results.
type Searcher interface {
	Search(*organization.Organization, string, string, int, string, int, map[string]interface{}) ([]map[string]interface{}, error)
	GetEndpoints(*organization.Organization) []string
}

type results struct {
	res     []map[string]interface{}
	sortKey string
}

func (r results) Len() int      { return len(r.res) }
func (r results) Swap(i, j int) { r.res[i], r.res[j] = r.res[j], r.res[i] }
func (r results) Less(i, j int) bool {
	ibase := r.res[i][r.sortKey]
	jbase := r.res[j][r.sortKey]
	ival := reflect.ValueOf(ibase)
	jval := reflect.ValueOf(jbase)
	if (!ival.IsValid() && !jval.IsValid()) || ival.IsValid() && !jval.IsValid() {
		return true
	} else if !ival.IsValid() && jval.IsValid() {
		return false
	}
	// don't try and compare different types for now. If this ever becomes
	// an issue in practice, though, it should be revisited
	if ival.Type() == jval.Type() {
		switch ibase.(type) {
		case int, int8, int32, int64:
			return ival.Int() < jval.Int()
		case uint, uint8, uint32, uint64:
			return ival.Uint() < jval.Uint()
		case float32, float64:
			return ival.Float() < jval.Float()
		case string:
			return ival.String() < jval.String()
		}
	}

	return false
}

// SolrQuery holds a parsed query and query chain to run against the index. It's
// called SolrQuery because the search queries use a subset of Solr's syntax.
type SolrQuery struct {
	queryChain Queryable
	idxName    string
	docs       map[string]indexer.Document
<<<<<<< HEAD
	org        *organization.Organization
=======
	parentOp   Op
>>>>>>> 8eed96c4
}

var m *sync.Mutex

func init() {
	m = new(sync.Mutex)
}

type TrieSearch struct {
}

// Search parses the given query string and search the given index for any
// matching results.
func (t *TrieSearch) Search(org *organization.Organization, idx string, query string, rows int, sortOrder string, start int, partialData map[string]interface{}) ([]map[string]interface{}, error) {
	defer trackSearchTiming(time.Now(), query, inMemSearchTimings)
	m.Lock()
	defer m.Unlock()
	qq := &Tokenizer{Buffer: query}
	qq.Init()
	if err := qq.Parse(); err != nil {
		return nil, err
	}
	qq.Execute()
	qchain := qq.Evaluate()
	d := make(map[string]indexer.Document)
	solrQ := &SolrQuery{queryChain: qchain, idxName: idx, docs: d, org: org}

	_, err := solrQ.execute()
	if err != nil {
		return nil, err
	}
	qresults := solrQ.results()
	objs := getResults(org, idx, qresults)
	res := make([]map[string]interface{}, len(objs))
	for i, r := range objs {
		switch r := r.(type) {
		case *client.Client:
			jc := map[string]interface{}{
				"name":       r.Name,
				"chef_type":  r.ChefType,
				"json_class": r.JSONClass,
				"admin":      r.Admin,
				"public_key": r.PublicKey(),
				"validator":  r.Validator,
			}
			res[i] = jc
		default:
			res[i] = util.MapifyObject(r)
		}
	}

	/* If we're doing partial search, tease out the fields we want. */
	if partialData != nil {
		res, err = formatPartials(res, objs, partialData)
		if err != nil {
			return nil, err
		}
	}

	// and at long last, sort
	ss := strings.Split(sortOrder, " ")
	sortKey := ss[0]
	if sortKey == "id" {
		sortKey = "name"
	}
	var ordering string
	if len(ss) > 1 {
		ordering = strings.ToLower(ss[1])
	} else {
		ordering = "asc"
	}
	sortResults := results{res, sortKey}
	if ordering == "desc" {
		sort.Sort(sort.Reverse(sortResults))
	} else {
		sort.Sort(sortResults)
	}
	res = sortResults.res

	end := start + rows
	if end > len(res) {
		end = len(res)
	}
	res = res[start:end]
	return res, nil
}

func (sq *SolrQuery) execute() (map[string]indexer.Document, error) {
	s := sq.queryChain
	curOp := OpNotAnOp

	// set op for subqueries
	if sq.parentOp != OpNotAnOp {
		curOp = sq.parentOp
	}

	for s != nil {
		var r map[string]indexer.Document
		var err error

		switch c := s.(type) {
		case *SubQuery:
			_ = c
			newq, nend, nerr := extractSubQuery(s)
			if nerr != nil {
				return nil, nerr
			}
			s = nend
			var d map[string]indexer.Document
			if curOp == OpBinAnd {
				d = sq.docs
			} else {
				d = make(map[string]indexer.Document)
			}
<<<<<<< HEAD
			nsq := &SolrQuery{queryChain: newq, idxName: sq.idxName, docs: d, org: sq.org}
=======
			nsq := &SolrQuery{queryChain: newq, idxName: sq.idxName, docs: d, parentOp: curOp}
>>>>>>> 8eed96c4
			r, err = nsq.execute()
		default:
			if curOp == OpBinAnd {
				r, err = s.SearchResults(sq.docs)
			} else {
				r, err = s.SearchIndex(sq.org.Name, sq.idxName)
			}
		}
		if err != nil {
			return nil, err
		}

		if len(sq.docs) == 0 || curOp == OpBinAnd { // nothing in place yet
			sq.docs = r
		} else if curOp == OpBinOr {
			for k, v := range r {
				sq.docs[k] = v
			}
		} else {
			logger.Debugf("Somehow we got to what should have been an impossible state with search - sq.docs len was %d, op was %s", len(sq.docs), opMap[curOp])
		}

		curOp = s.Op()
		s = s.Next()
	}
	return sq.docs, nil
}

func extractSubQuery(s Queryable) (Queryable, Queryable, error) {
	n := 1
	prev := s
	s = s.Next()
	top := s
	for {
		switch q := s.(type) {
		case *SubQuery:
			if q.start {
				n++
			} else {
				n--
			}
		}
		if n == 0 {
			// we've followed this subquery chain to its end
			prev.SetNext(nil) // snip this chain off at the end
			return top, s, nil
		}
		prev = s
		s = s.Next()
		if s == nil {
			break
		}
	}
	err := fmt.Errorf("Yikes! Somehow we weren't able to finish the subquery.")
	return nil, nil, err
}

func (sq *SolrQuery) results() []string {
	results := make([]string, len(sq.docs))
	n := 0
	for k := range sq.docs {
		results[n] = k
		n++
	}
	return results
}

// GetEndpoints gets a list from the indexer of all the endpoints available to
// search, namely the defaults (node, role, client, environment) and any data
// bags.
func (t *TrieSearch) GetEndpoints(org *organization.Organization) []string {
	// TODO: deal with possible errors
	endpoints, _ := indexer.Endpoints(org.Name)
	return endpoints
}

func getResults(org *organization.Organization, variety string, toGet []string) []indexer.Indexable {
	var results []indexer.Indexable
	if len(toGet) > 0 {
		switch variety {
		case "node":
			ns, _ := node.GetMulti(org, toGet)
			// ....
			results = make([]indexer.Indexable, 0, len(ns))
			for _, n := range ns {
				results = append(results, n)
			}
		case "role":
			rs, _ := role.GetMulti(org, toGet)
			results = make([]indexer.Indexable, 0, len(rs))
			for _, r := range rs {
				results = append(results, r)
			}
		case "client":
			cs, _ := client.GetMulti(org, toGet)
			results = make([]indexer.Indexable, 0, len(cs))
			for _, c := range cs {
				results = append(results, c)
			}
		case "environment":
			es, _ := environment.GetMulti(org, toGet)
			results = make([]indexer.Indexable, 0, len(es))
			for _, e := range es {
				results = append(results, e)
			}
		default: // It's a data bag
			/* These may require further processing later. */
			dbag, _ := databag.Get(org, variety)
			if dbag != nil {
				ds, _ := dbag.GetMultiDBItems(toGet)
				results = make([]indexer.Indexable, 0, len(ds))
				for _, d := range ds {
					results = append(results, d)
				}
			}
		}
	}
	return results
}

func partialSearchFormat(results []map[string]interface{}, partialFormat map[string]interface{}) ([]map[string]interface{}, error) {
	/* regularize partial search keys */
	psearchKeys := make(map[string][]string, len(partialFormat))
	for k, v := range partialFormat {
		switch v := v.(type) {
		case []interface{}:
			psearchKeys[k] = make([]string, len(v))
			for i, j := range v {
				switch j := j.(type) {
				case string:
					psearchKeys[k][i] = j
				default:
					err := fmt.Errorf("Partial search key %s badly formatted: %T %v", k, j, j)
					return nil, err
				}
			}
		case []string:
			psearchKeys[k] = make([]string, len(v))
			for i, j := range v {
				psearchKeys[k][i] = j
			}
		default:
			err := fmt.Errorf("Partial search key %s badly formatted: %T %v", k, v, v)
			return nil, err
		}
	}
	newResults := make([]map[string]interface{}, len(results))

	for i, j := range results {
		newResults[i] = make(map[string]interface{})
		for key, vals := range psearchKeys {
			var pval interface{}
			/* The first key can either be top or first level.
			 * Annoying, but that's how it is. */
			if len(vals) > 0 {
				if step, found := j[vals[0]]; found {
					if len(vals) > 1 {
						pval = walk(step, vals[1:])
					} else {
						pval = step
					}
				} else {
					if len(vals) > 0 {
						// bear in mind precedence. We need to
						// overwrite later values with earlier
						// ones.
						keyRange := []string{"raw_data", "default", "default_attributes", "normal", "override", "override_attributes", "automatic"}
						for _, r := range keyRange {
							tval := walk(j[r], vals[0:])
							if tval != nil {
								switch pv := pval.(type) {
								case map[string]interface{}:
									// only merge if tval is also a map[string]interface{}
									switch tval := tval.(type) {
									case map[string]interface{}:
										for g, h := range tval {
											pv[g] = h
										}
										pval = pv
									}
								default:
									pval = tval
								}
							}
						}
					}
				}
			}
			newResults[i][key] = pval
		}
	}
	return newResults, nil
}

func walk(v interface{}, keys []string) interface{} {
	switch v := v.(type) {
	case map[string]interface{}:
		if _, found := v[keys[0]]; found {
			if len(keys) > 1 {
				return walk(v[keys[0]], keys[1:])
			}
			return v[keys[0]]
		}
		return nil
	case map[string]string:
		return v[keys[0]]
	case map[string][]string:
		return v[keys[0]]
	default:
		if len(keys) == 1 {
			return v
		}
		return nil
	}
}

func formatPartials(results []map[string]interface{}, objs []indexer.Indexable, partialData map[string]interface{}) ([]map[string]interface{}, error) {
	var err error
	results, err = partialSearchFormat(results, partialData)
	if err != nil {
		return nil, err
	}
	for x, z := range results {
		tmpRes := make(map[string]interface{})
		switch ro := objs[x].(type) {
		case *databag.DataBagItem:
			dbiURL := fmt.Sprintf("/organizations/%s/data/%s/%s", ro.OrgName(), ro.DataBagName, ro.RawData["id"].(string))
			tmpRes["url"] = util.CustomURL(dbiURL)
		default:
			tmpRes["url"] = util.ObjURL(objs[x].(util.GoiardiObj))
		}
		tmpRes["data"] = z

		results[x] = tmpRes
	}
	return results, nil
}<|MERGE_RESOLUTION|>--- conflicted
+++ resolved
@@ -85,11 +85,8 @@
 	queryChain Queryable
 	idxName    string
 	docs       map[string]indexer.Document
-<<<<<<< HEAD
 	org        *organization.Organization
-=======
 	parentOp   Op
->>>>>>> 8eed96c4
 }
 
 var m *sync.Mutex
@@ -204,11 +201,7 @@
 			} else {
 				d = make(map[string]indexer.Document)
 			}
-<<<<<<< HEAD
-			nsq := &SolrQuery{queryChain: newq, idxName: sq.idxName, docs: d, org: sq.org}
-=======
-			nsq := &SolrQuery{queryChain: newq, idxName: sq.idxName, docs: d, parentOp: curOp}
->>>>>>> 8eed96c4
+			nsq := &SolrQuery{queryChain: newq, idxName: sq.idxName, docs: d, org: sq.org, parentOp: curOp}
 			r, err = nsq.execute()
 		default:
 			if curOp == OpBinAnd {
