/*
 * Copyright (c) 2013-2014, Jeremy Bingham (<jbingham@gmail.com>)
 *
 * Licensed under the Apache License, Version 2.0 (the "License");
 * you may not use this file except in compliance with the License.
 * You may obtain a copy of the License at
 *
 *     http://www.apache.org/licenses/LICENSE-2.0
 *
 * Unless required by applicable law or agreed to in writing, software
 * distributed under the License is distributed on an "AS IS" BASIS,
 * WITHOUT WARRANTIES OR CONDITIONS OF ANY KIND, either express or implied.
 * See the License for the specific language governing permissions and
 * limitations under the License.
 */

// Package search provides search and index capabilities for goiardi.
package search

import (
	"fmt"
	"reflect"
	"sort"
	"strings"
	"sync"

	"github.com/ctdk/goiardi/client"
	"github.com/ctdk/goiardi/databag"
	"github.com/ctdk/goiardi/environment"
	"github.com/ctdk/goiardi/indexer"
	"github.com/ctdk/goiardi/node"
	"github.com/ctdk/goiardi/organization"
	"github.com/ctdk/goiardi/role"
	"github.com/ctdk/goiardi/util"
	"github.com/tideland/golib/logger"
)

// Searcher is an interface that any search backend needs to implement. It's
// up to the Searcher to use whatever backend it wants to return the desired
// results.
type Searcher interface {
	Search(string, string, int, string, int, map[string]interface{}) ([]map[string]interface{}, error)
	GetEndpoints() []string
}

type results struct {
	res     []map[string]interface{}
	sortKey string
}

func (r results) Len() int      { return len(r.res) }
func (r results) Swap(i, j int) { r.res[i], r.res[j] = r.res[j], r.res[i] }
func (r results) Less(i, j int) bool {
	ibase := r.res[i][r.sortKey]
	jbase := r.res[j][r.sortKey]
	ival := reflect.ValueOf(ibase)
	jval := reflect.ValueOf(jbase)
	if (!ival.IsValid() && !jval.IsValid()) || ival.IsValid() && !jval.IsValid() {
		return true
	} else if !ival.IsValid() && jval.IsValid() {
		return false
	}
	// don't try and compare different types for now. If this ever becomes
	// an issue in practice, though, it should be revisited
	if ival.Type() == jval.Type() {
		switch ibase.(type) {
		case int, int8, int32, int64:
			return ival.Int() < jval.Int()
		case uint, uint8, uint32, uint64:
			return ival.Uint() < jval.Uint()
		case float32, float64:
			return ival.Float() < jval.Float()
		case string:
			return ival.String() < jval.String()
		}
	}

	return false
}

// SolrQuery holds a parsed query and query chain to run against the index. It's
// called SolrQuery because the search queries use a subset of Solr's syntax.
type SolrQuery struct {
	queryChain Queryable
	idxName    string
<<<<<<< HEAD
	docs       map[string]*indexer.IdxDoc
	org        *organization.Organization
=======
	docs       map[string]indexer.Document
}

var m *sync.Mutex

func init() {
	m = new(sync.Mutex)
}

type TrieSearch struct {
>>>>>>> cc38b4b6
}

// Search parses the given query string and search the given index for any
// matching results.
<<<<<<< HEAD
func Search(org *organization.Organization, idx string, q string) ([]indexer.Indexable, error) {
	/* Eventually we'll want more prep. To start, look right in the index */
	query, qerr := url.QueryUnescape(q)
	if qerr != nil {
		return nil, qerr
	}
=======
func (t *TrieSearch) Search(idx string, query string, rows int, sortOrder string, start int, partialData map[string]interface{}) ([]map[string]interface{}, error) {
	m.Lock()
	defer m.Unlock()
>>>>>>> cc38b4b6
	qq := &Tokenizer{Buffer: query}
	qq.Init()
	if err := qq.Parse(); err != nil {
		return nil, err
	}
	qq.Execute()
	qchain := qq.Evaluate()
<<<<<<< HEAD
	d := make(map[string]*indexer.IdxDoc)
	solrQ := &SolrQuery{queryChain: qchain, idxName: idx, docs: d, org: org}
=======
	d := make(map[string]indexer.Document)
	solrQ := &SolrQuery{queryChain: qchain, idxName: idx, docs: d}
>>>>>>> cc38b4b6

	_, err := solrQ.execute()
	if err != nil {
		return nil, err
	}
<<<<<<< HEAD
	results := solrQ.results()
	objs := getResults(org, idx, results)
	return objs, nil
=======
	qresults := solrQ.results()
	objs := getResults(idx, qresults)
	res := make([]map[string]interface{}, len(objs))
	for i, r := range objs {
		switch r := r.(type) {
		case *client.Client:
			jc := map[string]interface{}{
				"name":       r.Name,
				"chef_type":  r.ChefType,
				"json_class": r.JSONClass,
				"admin":      r.Admin,
				"public_key": r.PublicKey(),
				"validator":  r.Validator,
			}
			res[i] = jc
		default:
			res[i] = util.MapifyObject(r)
		}
	}

	/* If we're doing partial search, tease out the fields we want. */
	if partialData != nil {
		res, err = formatPartials(res, objs, partialData)
		if err != nil {
			return nil, err
		}
	}

	// and at long last, sort
	ss := strings.Split(sortOrder, " ")
	sortKey := ss[0]
	if sortKey == "id" {
		sortKey = "name"
	}
	var ordering string
	if len(ss) > 1 {
		ordering = strings.ToLower(ss[1])
	} else {
		ordering = "asc"
	}
	sortResults := results{res, sortKey}
	if ordering == "desc" {
		sort.Sort(sort.Reverse(sortResults))
	} else {
		sort.Sort(sortResults)
	}
	res = sortResults.res

	end := start + rows
	if end > len(res) {
		end = len(res)
	}
	res = res[start:end]
	return res, nil
>>>>>>> cc38b4b6
}

func (sq *SolrQuery) execute() (map[string]indexer.Document, error) {
	s := sq.queryChain
	curOp := OpNotAnOp
	for s != nil {
		var r map[string]indexer.Document
		var err error
		switch c := s.(type) {
		case *SubQuery:
			_ = c
			newq, nend, nerr := extractSubQuery(s)
			if nerr != nil {
				return nil, err
			}
			s = nend
<<<<<<< HEAD
			d := make(map[string]*indexer.IdxDoc)
			nsq := &SolrQuery{queryChain: newq, idxName: sq.idxName, docs: d, org: sq.org}
			r, err = nsq.execute()
		default:
			r, err = s.SearchIndex(sq.org.Name, sq.idxName)
=======
			var d map[string]indexer.Document
			if curOp == OpBinAnd {
				d = sq.docs
			} else {
				d = make(map[string]indexer.Document)
			}
			nsq := &SolrQuery{queryChain: newq, idxName: sq.idxName, docs: d}
			r, err = nsq.execute()
		default:
			if curOp == OpBinAnd {
				r, err = s.SearchResults(sq.docs)
			} else {
				r, err = s.SearchIndex(sq.idxName)
			}
>>>>>>> cc38b4b6
		}
		if err != nil {
			return nil, err
		}
		if len(sq.docs) == 0 || curOp == OpBinAnd { // nothing in place yet
			sq.docs = r
		} else if curOp == OpBinOr {
			for k, v := range r {
				sq.docs[k] = v
			}
		} else {
			logger.Debugf("Somehow we got to what should have been an impossible state with search")
		}

		curOp = s.Op()
		s = s.Next()
	}
	return sq.docs, nil
}

func extractSubQuery(s Queryable) (Queryable, Queryable, error) {
	n := 1
	prev := s
	s = s.Next()
	top := s
	for {
		switch q := s.(type) {
		case *SubQuery:
			if q.start {
				n++
			} else {
				n--
			}
		}
		if n == 0 {
			// we've followed this subquery chain to its end
			prev.SetNext(nil) // snip this chain off at the end
			return top, s, nil
		}
		prev = s
		s = s.Next()
		if s == nil {
			break
		}
	}
	err := fmt.Errorf("Yikes! Somehow we weren't able to finish the subquery.")
	return nil, nil, err
}

func (sq *SolrQuery) results() []string {
	results := make([]string, len(sq.docs))
	n := 0
	for k := range sq.docs {
		results[n] = k
		n++
	}
	return results
}

// GetEndpoints gets a list from the indexer of all the endpoints available to
// search, namely the defaults (node, role, client, environment) and any data
// bags.
<<<<<<< HEAD
func GetEndpoints(org *organization.Organization) []string {
	endpoints := indexer.Endpoints(org.Name)
	return endpoints
}

func getResults(org *organization.Organization, variety string, toGet []string) []indexer.Indexable {
	results := make([]indexer.Indexable, 0, len(toGet))
	switch variety {
	case "node":
		for _, n := range toGet {
			if node, _ := node.Get(org, n); node != nil {
				results = append(results, node)
			}
		}
	case "role":
		for _, r := range toGet {
			if role, _ := role.Get(org, r); role != nil {
				results = append(results, role)
			}
		}
	case "client":
		for _, c := range toGet {
			if client, _ := client.Get(org, c); client != nil {
				results = append(results, client)
			}
		}
	case "environment":
		for _, e := range toGet {
			if environment, _ := environment.Get(org, e); environment != nil {
				results = append(results, environment)
=======
func (t *TrieSearch) GetEndpoints() []string {
	// TODO: deal with possible errors
	endpoints, _ := indexer.Endpoints()
	return endpoints
}

func getResults(variety string, toGet []string) []indexer.Indexable {
	var results []indexer.Indexable
	if len(toGet) > 0 {
		switch variety {
		case "node":
			ns, _ := node.GetMulti(toGet)
			// ....
			results = make([]indexer.Indexable, 0, len(ns))
			for _, n := range ns {
				results = append(results, n)
			}
		case "role":
			rs, _ := role.GetMulti(toGet)
			results = make([]indexer.Indexable, 0, len(rs))
			for _, r := range rs {
				results = append(results, r)
			}
		case "client":
			cs, _ := client.GetMulti(toGet)
			results = make([]indexer.Indexable, 0, len(cs))
			for _, c := range cs {
				results = append(results, c)
			}
		case "environment":
			es, _ := environment.GetMulti(toGet)
			results = make([]indexer.Indexable, 0, len(es))
			for _, e := range es {
				results = append(results, e)
			}
		default: // It's a data bag
			/* These may require further processing later. */
			dbag, _ := databag.Get(variety)
			if dbag != nil {
				ds, _ := dbag.GetMultiDBItems(toGet)
				results = make([]indexer.Indexable, 0, len(ds))
				for _, d := range ds {
					results = append(results, d)
				}
			}
		}
	}
	return results
}

func partialSearchFormat(results []map[string]interface{}, partialFormat map[string]interface{}) ([]map[string]interface{}, error) {
	/* regularize partial search keys */
	psearchKeys := make(map[string][]string, len(partialFormat))
	for k, v := range partialFormat {
		switch v := v.(type) {
		case []interface{}:
			psearchKeys[k] = make([]string, len(v))
			for i, j := range v {
				switch j := j.(type) {
				case string:
					psearchKeys[k][i] = j
				default:
					err := fmt.Errorf("Partial search key %s badly formatted: %T %v", k, j, j)
					return nil, err
				}
>>>>>>> cc38b4b6
			}
		case []string:
			psearchKeys[k] = make([]string, len(v))
			for i, j := range v {
				psearchKeys[k][i] = j
			}
		default:
			err := fmt.Errorf("Partial search key %s badly formatted: %T %v", k, v, v)
			return nil, err
		}
<<<<<<< HEAD
	default: // It's a data bag
		/* These may require further processing later. */
		dbag, _ := databag.Get(org, variety)
		if dbag != nil {
			for _, k := range toGet {
				dbi, err := dbag.GetDBItem(k)
				if err != nil {
					// at least log the error for
					// now
					logger.Errorf(err.Error())
=======
	}
	newResults := make([]map[string]interface{}, len(results))

	for i, j := range results {
		newResults[i] = make(map[string]interface{})
		for key, vals := range psearchKeys {
			var pval interface{}
			/* The first key can either be top or first level.
			 * Annoying, but that's how it is. */
			if len(vals) > 0 {
				if step, found := j[vals[0]]; found {
					if len(vals) > 1 {
						pval = walk(step, vals[1:])
					} else {
						pval = step
					}
				} else {
					if len(vals) > 0 {
						// bear in mind precedence. We need to
						// overwrite later values with earlier
						// ones.
						keyRange := []string{"raw_data", "default", "default_attributes", "normal", "override", "override_attributes", "automatic"}
						for _, r := range keyRange {
							tval := walk(j[r], vals[0:])
							if tval != nil {
								switch pv := pval.(type) {
								case map[string]interface{}:
									// only merge if tval is also a map[string]interface{}
									switch tval := tval.(type) {
									case map[string]interface{}:
										for g, h := range tval {
											pv[g] = h
										}
										pval = pv
									}
								default:
									pval = tval
								}
							}
						}
					}
>>>>>>> cc38b4b6
				}
			}
			newResults[i][key] = pval
		}
	}
	return newResults, nil
}

func walk(v interface{}, keys []string) interface{} {
	switch v := v.(type) {
	case map[string]interface{}:
		if _, found := v[keys[0]]; found {
			if len(keys) > 1 {
				return walk(v[keys[0]], keys[1:])
			}
			return v[keys[0]]
		}
		return nil
	case map[string]string:
		return v[keys[0]]
	case map[string][]string:
		return v[keys[0]]
	default:
		if len(keys) == 1 {
			return v
		}
		return nil
	}
}

func formatPartials(results []map[string]interface{}, objs []indexer.Indexable, partialData map[string]interface{}) ([]map[string]interface{}, error) {
	var err error
	results, err = partialSearchFormat(results, partialData)
	if err != nil {
		return nil, err
	}
	for x, z := range results {
		tmpRes := make(map[string]interface{})
		switch ro := objs[x].(type) {
		case *databag.DataBagItem:
			dbiURL := fmt.Sprintf("/data/%s/%s", ro.DataBagName, ro.RawData["id"].(string))
			tmpRes["url"] = util.CustomURL(dbiURL)
		default:
			tmpRes["url"] = util.ObjURL(objs[x].(util.GoiardiObj))
		}
		tmpRes["data"] = z

		results[x] = tmpRes
	}
	return results, nil
}<|MERGE_RESOLUTION|>--- conflicted
+++ resolved
@@ -39,8 +39,8 @@
 // up to the Searcher to use whatever backend it wants to return the desired
 // results.
 type Searcher interface {
-	Search(string, string, int, string, int, map[string]interface{}) ([]map[string]interface{}, error)
-	GetEndpoints() []string
+	Search(*organization.Organization, string, string, int, string, int, map[string]interface{}) ([]map[string]interface{}, error)
+	GetEndpoints(*organization.Organization) []string
 }
 
 type results struct {
@@ -83,11 +83,8 @@
 type SolrQuery struct {
 	queryChain Queryable
 	idxName    string
-<<<<<<< HEAD
-	docs       map[string]*indexer.IdxDoc
+	docs       map[string]indexer.Document
 	org        *organization.Organization
-=======
-	docs       map[string]indexer.Document
 }
 
 var m *sync.Mutex
@@ -97,23 +94,13 @@
 }
 
 type TrieSearch struct {
->>>>>>> cc38b4b6
 }
 
 // Search parses the given query string and search the given index for any
 // matching results.
-<<<<<<< HEAD
-func Search(org *organization.Organization, idx string, q string) ([]indexer.Indexable, error) {
-	/* Eventually we'll want more prep. To start, look right in the index */
-	query, qerr := url.QueryUnescape(q)
-	if qerr != nil {
-		return nil, qerr
-	}
-=======
-func (t *TrieSearch) Search(idx string, query string, rows int, sortOrder string, start int, partialData map[string]interface{}) ([]map[string]interface{}, error) {
+func (t *TrieSearch) Search(org *organization.Organization, idx string, query string, rows int, sortOrder string, start int, partialData map[string]interface{}) ([]map[string]interface{}, error) {
 	m.Lock()
 	defer m.Unlock()
->>>>>>> cc38b4b6
 	qq := &Tokenizer{Buffer: query}
 	qq.Init()
 	if err := qq.Parse(); err != nil {
@@ -121,25 +108,15 @@
 	}
 	qq.Execute()
 	qchain := qq.Evaluate()
-<<<<<<< HEAD
-	d := make(map[string]*indexer.IdxDoc)
+	d := make(map[string]indexer.Document)
 	solrQ := &SolrQuery{queryChain: qchain, idxName: idx, docs: d, org: org}
-=======
-	d := make(map[string]indexer.Document)
-	solrQ := &SolrQuery{queryChain: qchain, idxName: idx, docs: d}
->>>>>>> cc38b4b6
 
 	_, err := solrQ.execute()
 	if err != nil {
 		return nil, err
 	}
-<<<<<<< HEAD
-	results := solrQ.results()
-	objs := getResults(org, idx, results)
-	return objs, nil
-=======
 	qresults := solrQ.results()
-	objs := getResults(idx, qresults)
+	objs := getResults(org, idx, qresults)
 	res := make([]map[string]interface{}, len(objs))
 	for i, r := range objs {
 		switch r := r.(type) {
@@ -192,7 +169,6 @@
 	}
 	res = res[start:end]
 	return res, nil
->>>>>>> cc38b4b6
 }
 
 func (sq *SolrQuery) execute() (map[string]indexer.Document, error) {
@@ -209,28 +185,20 @@
 				return nil, err
 			}
 			s = nend
-<<<<<<< HEAD
-			d := make(map[string]*indexer.IdxDoc)
-			nsq := &SolrQuery{queryChain: newq, idxName: sq.idxName, docs: d, org: sq.org}
-			r, err = nsq.execute()
-		default:
-			r, err = s.SearchIndex(sq.org.Name, sq.idxName)
-=======
 			var d map[string]indexer.Document
 			if curOp == OpBinAnd {
 				d = sq.docs
 			} else {
 				d = make(map[string]indexer.Document)
 			}
-			nsq := &SolrQuery{queryChain: newq, idxName: sq.idxName, docs: d}
+			nsq := &SolrQuery{queryChain: newq, idxName: sq.idxName, docs: d, org: sq.org}
 			r, err = nsq.execute()
 		default:
 			if curOp == OpBinAnd {
 				r, err = s.SearchResults(sq.docs)
 			} else {
-				r, err = s.SearchIndex(sq.idxName)
-			}
->>>>>>> cc38b4b6
+				r, err = s.SearchIndex(sq.org.Name, sq.idxName)
+			}
 		}
 		if err != nil {
 			return nil, err
@@ -293,76 +261,44 @@
 // GetEndpoints gets a list from the indexer of all the endpoints available to
 // search, namely the defaults (node, role, client, environment) and any data
 // bags.
-<<<<<<< HEAD
-func GetEndpoints(org *organization.Organization) []string {
-	endpoints := indexer.Endpoints(org.Name)
+func (t *TrieSearch) GetEndpoints(org *organization.Organization) []string {
+	// TODO: deal with possible errors
+	endpoints, _ := indexer.Endpoints(org.Name)
 	return endpoints
 }
 
 func getResults(org *organization.Organization, variety string, toGet []string) []indexer.Indexable {
-	results := make([]indexer.Indexable, 0, len(toGet))
-	switch variety {
-	case "node":
-		for _, n := range toGet {
-			if node, _ := node.Get(org, n); node != nil {
-				results = append(results, node)
-			}
-		}
-	case "role":
-		for _, r := range toGet {
-			if role, _ := role.Get(org, r); role != nil {
-				results = append(results, role)
-			}
-		}
-	case "client":
-		for _, c := range toGet {
-			if client, _ := client.Get(org, c); client != nil {
-				results = append(results, client)
-			}
-		}
-	case "environment":
-		for _, e := range toGet {
-			if environment, _ := environment.Get(org, e); environment != nil {
-				results = append(results, environment)
-=======
-func (t *TrieSearch) GetEndpoints() []string {
-	// TODO: deal with possible errors
-	endpoints, _ := indexer.Endpoints()
-	return endpoints
-}
-
-func getResults(variety string, toGet []string) []indexer.Indexable {
 	var results []indexer.Indexable
 	if len(toGet) > 0 {
 		switch variety {
 		case "node":
-			ns, _ := node.GetMulti(toGet)
+			ns, _ := node.GetMulti(org, toGet)
 			// ....
 			results = make([]indexer.Indexable, 0, len(ns))
 			for _, n := range ns {
 				results = append(results, n)
 			}
 		case "role":
-			rs, _ := role.GetMulti(toGet)
+			rs, _ := role.GetMulti(org, toGet)
 			results = make([]indexer.Indexable, 0, len(rs))
 			for _, r := range rs {
 				results = append(results, r)
 			}
 		case "client":
-			cs, _ := client.GetMulti(toGet)
+			cs, _ := client.GetMulti(org, toGet)
 			results = make([]indexer.Indexable, 0, len(cs))
 			for _, c := range cs {
 				results = append(results, c)
 			}
 		case "environment":
-			es, _ := environment.GetMulti(toGet)
+			es, _ := environment.GetMulti(org, toGet)
 			results = make([]indexer.Indexable, 0, len(es))
 			for _, e := range es {
 				results = append(results, e)
 			}
 		default: // It's a data bag
 			/* These may require further processing later. */
-			dbag, _ := databag.Get(variety)
+			dbag, _ := databag.Get(org, variety)
 			if dbag != nil {
 				ds, _ := dbag.GetMultiDBItems(toGet)
 				results = make([]indexer.Indexable, 0, len(ds))
@@ -390,7 +326,6 @@
 					err := fmt.Errorf("Partial search key %s badly formatted: %T %v", k, j, j)
 					return nil, err
 				}
->>>>>>> cc38b4b6
 			}
 		case []string:
 			psearchKeys[k] = make([]string, len(v))
@@ -401,18 +336,6 @@
 			err := fmt.Errorf("Partial search key %s badly formatted: %T %v", k, v, v)
 			return nil, err
 		}
-<<<<<<< HEAD
-	default: // It's a data bag
-		/* These may require further processing later. */
-		dbag, _ := databag.Get(org, variety)
-		if dbag != nil {
-			for _, k := range toGet {
-				dbi, err := dbag.GetDBItem(k)
-				if err != nil {
-					// at least log the error for
-					// now
-					logger.Errorf(err.Error())
-=======
 	}
 	newResults := make([]map[string]interface{}, len(results))
 
@@ -454,7 +377,6 @@
 							}
 						}
 					}
->>>>>>> cc38b4b6
 				}
 			}
 			newResults[i][key] = pval
