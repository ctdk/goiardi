/*
 * Copyright (c) 2013-2019, Jeremy Bingham (<jbingham@gmail.com>)
 *
 * Licensed under the Apache License, Version 2.0 (the "License");
 * you may not use this file except in compliance with the License.
 * You may obtain a copy of the License at
 *
 *     http://www.apache.org/licenses/LICENSE-2.0
 *
 * Unless required by applicable law or agreed to in writing, software
 * distributed under the License is distributed on an "AS IS" BASIS,
 * WITHOUT WARRANTIES OR CONDITIONS OF ANY KIND, either express or implied.
 * See the License for the specific language governing permissions and
 * limitations under the License.
 */

package organization

import (
	"bytes"
	"database/sql"
	"encoding/gob"
	"fmt"
	"github.com/ctdk/goiardi/aclhelper"
	"github.com/ctdk/goiardi/config"
	"github.com/ctdk/goiardi/datastore"
	_ "github.com/ctdk/goiardi/filestore"
	"github.com/ctdk/goiardi/indexer"
	"github.com/ctdk/goiardi/util"
	"github.com/pborman/uuid"
	"github.com/tideland/golib/logger"
	"net/http"
	"os"
	"path"
)

type Organization struct {
	Name          string `json:"name"`
	FullName      string `json:"full_name"`
	GUID          string `json:"guid"`
	uuID          uuid.UUID
	id            int64
	PermCheck     aclhelper.PermChecker `json:"-"`
	orgIdentifier string                // this is a handy string containing either the id
	// if we're using Postgres, or the name if we're
	// using in-mem.
}

type privOrganization struct {
	Name     *string
	FullName *string
	GUID     *string
	UUID     *uuid.UUID
	ID       *int64
}

func New(name, fullName string) (*Organization, util.Gerror) {
	var found bool
	uuID := uuid.NewRandom()
	if config.UsingDB() {
		found, _ = checkForOrgSQL(datastore.Dbh, name)
	} else {
		ds := datastore.New()
		_, found = ds.Get("organization", name)
	}
	if found {
		err := util.Errorf("an organization with this name already exists")
		err.SetStatus(http.StatusConflict)
		return nil, err
	}
	guid := fmt.Sprintf("%32x", []byte(uuID))
	// NOTE: This may require more thorough validation down the line
	if _, sterr := util.ValidateAsString(name); sterr != nil {
		gerr := util.Errorf("organization name invalid or missing")
		return nil, gerr
	}
	if _, sterr := util.ValidateAsString(fullName); sterr != nil {
		gerr := util.Errorf("organization full name invalid or missing")
		return nil, gerr
	}

	// create the filestore dir
	if config.Config.LocalFstoreDir != "" {
		p := path.Join(config.Config.LocalFstoreDir, name)
		err := os.Mkdir(p, os.ModeDir|0700)
		if err != nil && !os.IsExist(err) {
			return nil, util.CastErr(err)
		}
	}

	o := &Organization{Name: name, FullName: fullName, GUID: guid, uuID: uuID}
	err := o.Save()
	if err != nil {
		return nil, err
	}
	if ierr := indexer.CreateOrgDex(o); ierr != nil {
		logger.Debugf(ierr.Error())
		return nil, util.CastErr(ierr)
	}

	return o, nil
}

func Get(orgName string) (*Organization, util.Gerror) {
	var org *Organization
	var found bool
	if config.UsingDB() {
		var err error
		org, err = getOrgSQL(orgName)
		if err != nil {
			if err != sql.ErrNoRows {
				return nil, util.CastErr(err)
			}
			found = false
		} else {
			found = true
		}
	} else {
		ds := datastore.New()
		var o interface{}
		o, found = ds.Get("organization", orgName)
		if o != nil {
			org = o.(*Organization)
		}
	}
	if !found {
		err := util.Errorf("organization '%s' does not exist.", orgName)
		err.SetStatus(http.StatusNotFound)
		return nil, err
	}
	return org, nil
}

func (o *Organization) Save() util.Gerror {
	if config.UsingDB() {
		return o.saveSQL()
	}
	ds := datastore.New()
	ds.Set("organization", o.Name, o)
	return nil
}

func (o *Organization) Delete() util.Gerror {
	if o.Name == "default" {
		return util.Errorf("Cannot delete 'default' organization")
	}

	// Delete the ACL first, methinks
	aerr := o.PermCheck.DeletePolicy()
	if aerr != nil {
		return util.CastErr(aerr)
	}

	// Files need to be deleted as well. Hrm.
	if config.UsingDB() {
		if err := o.deleteSQL(); err != nil {
			return util.CastErr(err)
		}
		return nil
	}
	ds := datastore.New()
	ds.Delete("organization", o.Name)
	err := indexer.DeleteOrgDex(o)
	if err != nil {
		return util.CastErr(err)
	}

	return nil
}

func (o *Organization) ToJSON() map[string]interface{} {
	orgJSON := make(map[string]interface{}, 3)
	orgJSON["name"] = o.Name
	orgJSON["full_name"] = o.FullName
	orgJSON["guid"] = o.GUID
	return orgJSON
}

func (o *Organization) DataKey(typeKey string) string {
	return util.JoinStr(typeKey, "-", o.Name)
}

func GetList() []string {
	var orgList []string
	if config.UsingDB() {
		return getListSQL()
	} else {
		ds := datastore.New()
		orgList = ds.GetList("organization")
	}
	return orgList
}

func AllOrganizations() ([]*Organization, error) {
	if config.UsingDB() {
		return allOrgsSQL()
	}
	orgList := GetList()
	orgs := make([]*Organization, 0, len(orgList))
	for _, o := range orgList {
		org, _ := Get(o)
		if org != nil {
			orgs = append(orgs, org)
		}
	}
	return orgs, nil
}

func (o *Organization) export() *privOrganization {
	return &privOrganization{Name: &o.Name, FullName: &o.FullName, GUID: &o.GUID, UUID: &o.uuID, ID: &o.id}
}

func (o *Organization) GobEncode() ([]byte, error) {
	prv := o.export()
	buf := new(bytes.Buffer)
	decoder := gob.NewEncoder(buf)
	if err := decoder.Encode(prv); err != nil {
		return nil, err
	}
	return buf.Bytes(), nil
}

func (o *Organization) GobDecode(b []byte) error {
	prv := o.export()
	buf := bytes.NewReader(b)
	encoder := gob.NewDecoder(buf)
	err := encoder.Decode(prv)
	if err != nil {
		return err
	}

	return nil
}

// TODO: fill these in

func ExportAllOrgs() []map[string]interface{} {
	return nil
}
func Import(orgData map[string]interface{}) (*Organization, error) {
	return nil, nil
}

// Turns out it's more straightforward to do the '$$root$$' perm checks against
// the organization in question. Huh. That means orgs need to satisfy the
// aclhelper interface.

func (o *Organization) GetName() string {
	return o.Name
}

func (o *Organization) ContainerKind() string {
	return "containers"
}

func (o *Organization) ContainerType() string {
	return "$$root$$"
}

func (o *Organization) SetPermCheck(p aclhelper.PermChecker) {
	o.PermCheck = p
}

// SearchSchemaName is a handy little helper method that will return the schema
// that holds the search tables for this organization.
func (o *Organization) SearchSchemaName() string {
	return fmt.Sprintf(util.SearchSchemaSkel, o.id)
}

func (o *Organization) GetId() int64 {
	return o.id
}

// OrgURLBase returns the common "/organizations/<foo>" portion of a Chef
// object's URL.
func (o *Organization) OrgURLBase() string {
	return fmt.Sprintf("/organizations/%s", o.Name)
<<<<<<< HEAD
=======
}

// OrgIdentifier returns a string identifying this organization. If goiardi is
// using the PostgreSQL storage backend, it's the org's ID stringified, but if
// it's using the in-mem datastore it's the org name.
func (o *Organization) OrgIdentifier() string {
	// and if it's already set just return that.
	if o.orgIdentifier != "" {
		return o.orgIdentifier
	}
	var orgIdent string
	if config.UsingDB() {
		orgIdent = strconv.FormatInt(o.id, 10)
	} else {
		orgIdent = o.Name
	}
	o.orgIdentifier = orgIdent
	return o.orgIdentifier
>>>>>>> fd8689a8
}<|MERGE_RESOLUTION|>--- conflicted
+++ resolved
@@ -275,25 +275,4 @@
 // object's URL.
 func (o *Organization) OrgURLBase() string {
 	return fmt.Sprintf("/organizations/%s", o.Name)
-<<<<<<< HEAD
-=======
-}
-
-// OrgIdentifier returns a string identifying this organization. If goiardi is
-// using the PostgreSQL storage backend, it's the org's ID stringified, but if
-// it's using the in-mem datastore it's the org name.
-func (o *Organization) OrgIdentifier() string {
-	// and if it's already set just return that.
-	if o.orgIdentifier != "" {
-		return o.orgIdentifier
-	}
-	var orgIdent string
-	if config.UsingDB() {
-		orgIdent = strconv.FormatInt(o.id, 10)
-	} else {
-		orgIdent = o.Name
-	}
-	o.orgIdentifier = orgIdent
-	return o.orgIdentifier
->>>>>>> fd8689a8
 }