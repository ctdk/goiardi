/* Goiardi configuration. */

/*
 * Copyright (c) 2013-2017, Jeremy Bingham (<jeremy@goiardi.gl>)
 *
 * Licensed under the Apache License, Version 2.0 (the "License");
 * you may not use this file except in compliance with the License.
 * You may obtain a copy of the License at
 *
 *     http://www.apache.org/licenses/LICENSE-2.0
 *
 * Unless required by applicable law or agreed to in writing, software
 * distributed under the License is distributed on an "AS IS" BASIS,
 * WITHOUT WARRANTIES OR CONDITIONS OF ANY KIND, either express or implied.
 * See the License for the specific language governing permissions and
 * limitations under the License.
 */

// Package config parses command line flags and config files, and defines
// options used elsewhere in goiardi.
package config

import (
	"crypto/rsa"
	"crypto/x509"
	"encoding/pem"
	"fmt"
	"io/ioutil"
	"log"
	"net"
	"os"
	"path"
	"runtime"
	"strconv"
	"strings"
	"sync"
	"time"

	"github.com/BurntSushi/toml"
	"github.com/jessevdk/go-flags"
	"github.com/tideland/golib/logger"
)

// Conf is the master struct for holding configuration options.
type Conf struct {
	Ipaddress            string
	Port                 int
	Hostname             string
	ProxyHostname        string `toml:"proxy-hostname"`
	ProxyPort            int    `toml:"proxy-port"`
	ConfFile             string `toml:"conf-file"`
	IndexFile            string `toml:"index-file"`
	DataStoreFile        string `toml:"data-file"`
	DebugLevel           int    `toml:"debug-level"`
	LogLevel             string `toml:"log-level"`
	FreezeInterval       int    `toml:"freeze-interval"`
	FreezeData           bool   `toml:"freeze-data"`
	LogFile              string `toml:"log-file"`
	SysLog               bool   `toml:"syslog"`
	UseAuth              bool   `toml:"use-auth"`
	TimeSlew             string `toml:"time-slew"`
	TimeSlewDur          time.Duration
	ConfRoot             string       `toml:"conf-root"`
	UseSSL               bool         `toml:"use-ssl"`
	SSLCert              string       `toml:"ssl-cert"`
	SSLKey               string       `toml:"ssl-key"`
	HTTPSUrls            bool         `toml:"https-urls"`
	DisableWebUI         bool         `toml:"disable-webui"`
	UseMySQL             bool         `toml:"use-mysql"`
	MySQL                MySQLdb      `toml:"mysql"`
	UsePostgreSQL        bool         `toml:"use-postgresql"`
	PostgreSQL           PostgreSQLdb `toml:"postgresql"`
	LocalFstoreDir       string       `toml:"local-filestore-dir"`
	LogEvents            bool         `toml:"log-events"`
	LogEventKeep         int          `toml:"log-event-keep"`
	SkipLogExtended      bool         `toml:"skip-log-extended"`
	DoExport             bool
	DoImport             bool
	ImpExFile            string
	ObjMaxSize           int64    `toml:"obj-max-size"`
	JSONReqMaxSize       int64    `toml:"json-req-max-size"`
	UseUnsafeMemStore    bool     `toml:"use-unsafe-mem-store"`
	DbPoolSize           int      `toml:"db-pool-size"`
	MaxConn              int      `toml:"max-connections"`
	UseSerf              bool     `toml:"use-serf"`
	SerfEventAnnounce    bool     `toml:"serf-event-announce"`
	SerfAddr             string   `toml:"serf-addr"`
	UseShovey            bool     `toml:"use-shovey"`
	SignPrivKey          string   `toml:"sign-priv-key"`
	DotSearch            bool     `toml:"dot-search"`
	ConvertSearch        bool     `toml:"convert-search"`
	PgSearch             bool     `toml:"pg-search"`
	UseStatsd            bool     `toml:"use-statsd"`
	StatsdAddr           string   `toml:"statsd-addr"`
	StatsdType           string   `toml:"statsd-type"`
	StatsdInstance       string   `toml:"statsd-instance"`
	UseS3Upload          bool     `toml:"use-s3-upload"`
	AWSRegion            string   `toml:"aws-region"`
	S3Bucket             string   `toml:"s3-bucket"`
	AWSDisableSSL        bool     `toml:"aws-disable-ssl"`
	S3Endpoint           string   `toml:"s3-endpoint"`
	S3FilePeriod         int      `toml:"s3-file-period"`
	UseExtSecrets        bool     `toml:"use-external-secrets"`
	VaultAddr            string   `toml:"vault-addr"`
	VaultShoveyKey       string   `toml:"vault-shovey-key"`
	EnvVars              []string `toml:"env-vars"`
	IndexValTrim         int      `toml:"index-val-trim"`
	PprofWhitelist       []string `toml:"pprof-whitelist"`
	PurgeNodeStatusAfter string   `toml:"purge-status-after"`
	PurgeReportsAfter    string   `toml:"purge-reports-after"`
	PurgeNodeStatusDur   time.Duration
	PurgeReportsDur      time.Duration
	SearchQueryDebug     bool
}

// SigningKeys are the public and private keys for signing shovey requests.
type SigningKeys struct {
	sync.RWMutex
	PrivKey *rsa.PrivateKey
}

// Key is the initialized shovey public and private keys.
var Key = &SigningKeys{}

// GitHash is the git hash (supplied with '-ldflags "-X config.GitHash=<hash>"')
// of goiardi when it was compiled.
var GitHash = "unknown"

var pprofWhitelist []net.IP

// LogLevelNames give convenient, easier to remember than number name for the
// different levels of logging.
var LogLevelNames = map[string]int{"debug": 5, "info": 4, "warning": 3, "error": 2, "critical": 1, "fatal": 0}

// MySQLdb holds MySQL connection options.
type MySQLdb struct {
	Username    string            `long:"username" description:"MySQL username" env:"GOIARDI_MYSQL_USERNAME"`
	Password    string            `long:"password" description:"MySQL password" env:"GOIARDI_MYSQL_PASSWORD"`
	Protocol    string            `long:"protocol" description:"MySQL protocol (tcp or unix)" env:"GOIARDI_MYSQL_PROTOCOL"`
	Address     string            `long:"address" description:"MySQL IP address, hostname, or path to a socket" env:"GOIARDI_MYSQL_ADDRESS"`
	Port        string            `long:"port" description:"MySQL TCP port" env:"GOIARDI_MYSQL_PORT"`
	Dbname      string            `long:"dbname" description:"MySQL database name" env:"GOIARDI_MYSQL_DBNAME"`
	ExtraParams map[string]string `toml:"extra_params" long:"extra-params" description:"Extra configuration parameters for MySQL. Specify them like '--mysql-extra-params=foo:bar'. Multiple extra parameters can be specified by supplying the --mysql-extra-params flag multiple times. If using an environment variable, split up multiple parameters with #, like so: GOIARDI_MYSQL_EXTRA_PARAMS='foo:bar#baz:bug'." env:"GOIARDI_MYSQL_EXTRA_PARAMS" env-delim:"#"`
}

// PostgreSQLdb holds Postgres connection options.
type PostgreSQLdb struct {
	Username string `long:"username" description:"PostgreSQL user name" env:"GOIARDI_POSTGRESQL_USERNAME"`
	Password string `long:"password" description:"PostgreSQL password" env:"GOIARDI_POSTGRESQL_PASSWORD"`
	Host     string `long:"host" description:"PostgreSQL IP host, hostname, or path to a socket" env:"GOIARDI_POSTGRESQL_HOST"`
	Port     string `long:"port" description:"PostgreSQL TCP port" env:"GOIARDI_POSTGRESQL_PORT"`
	Dbname   string `long:"dbname" description:"PostgreSQL database name" env:"GOIARDI_POSTGRESQL_DBNAME"`
	SSLMode  string `long:"ssl-mode" description:"PostgreSQL SSL mode ('enable' or 'disable')" env:"GOIARDI_POSTGRESQL_SSL_MODE"`
}

// Options holds options set from the command line or (in most cases)
// environment variables, which are then merged with the options in Conf.
// Configurations from the command line/env vars are preferred to those set in
// the config file.
type Options struct {
	Version              bool         `short:"v" long:"version" description:"Print version info."`
	Verbose              []bool       `short:"V" long:"verbose" description:"Show verbose debug information. Repeat for more verbosity."`
	ConfFile             string       `short:"c" long:"config" description:"Specify a config file to use." env:"GOIARDI_CONFIG"`
	Ipaddress            string       `short:"I" long:"ipaddress" description:"Listen on a specific IP address." env:"GOIARDI_IPADDRESS"`
	Hostname             string       `short:"H" long:"hostname" description:"Hostname to use for this server. Defaults to hostname reported by the kernel." env:"GOIARDI_HOSTNAME"`
	Port                 int          `short:"P" long:"port" description:"Port to listen on. If port is set to 443, SSL will be activated. (default: 4545)" env:"GOIARDI_PORT"`
	ProxyHostname        string       `short:"Z" long:"proxy-hostname" description:"Hostname to report to clients if this goiardi server is behind a proxy using a different hostname. See also --proxy-port. Can be used with --proxy-port or alone, or not at all." env:"GOIARDI_PROXY_HOSTNAME"`
	ProxyPort            int          `short:"W" long:"proxy-port" description:"Port to report to clients if this goiardi server is behind a proxy using a different port than the port goiardi is listening on. Can be used with --proxy-hostname or alone, or not at all." env:"GOIARDI_PROXY_PORT"`
	IndexFile            string       `short:"i" long:"index-file" description:"File to save search index data to." env:"GOIARDI_INDEX_FILE"`
	DataStoreFile        string       `short:"D" long:"data-file" description:"File to save data store data to." env:"GOIARDI_DATA_FILE"`
	FreezeInterval       int          `short:"F" long:"freeze-interval" description:"Interval in seconds to freeze in-memory data structures to disk if there have been any changes (requires -i/--index-file and -D/--data-file options to be set). (Default 10 seconds.)" env:"GOIARDI_FREEZE_INTERVAL"`
	LogFile              string       `short:"L" long:"log-file" description:"Log to file X" env:"GOIARDI_LOG_FILE"`
	SysLog               bool         `short:"s" long:"syslog" description:"Log to syslog rather than a log file. Incompatible with -L/--log-file." env:"GOIARDI_SYSLOG"`
	LogLevel             string       `short:"g" long:"log-level" description:"Specify logging verbosity. Performs the same function as -V, but works like the 'log-level' option in the configuration file. Acceptable values are 'debug', 'info', 'warning', 'error', 'critical', and 'fatal'." env:"GOIARDI_LOG_LEVEL"`
	TimeSlew             string       `long:"time-slew" description:"Time difference allowed between the server's clock and the time in the X-OPS-TIMESTAMP header. Formatted like 5m, 150s, etc. Defaults to 15m." env:"GOIARDI_TIME_SLEW"`
	ConfRoot             string       `long:"conf-root" description:"Root directory for configs and certificates. Default: the directory the config file is in, or the current directory if no config file is set." env:"GOIARDI_CONF_ROOT"`
	UseAuth              bool         `short:"A" long:"use-auth" description:"Use authentication. Default: false. (NB: At a future time, the default behavior will change to authentication being enabled.)" env:"GOIARDI_USE_AUTH"`
	UseSSL               bool         `long:"use-ssl" description:"Use SSL for connections. If --port is set to 433, this will automatically be turned on. If it is set to 80, it will automatically be turned off. Default: off. Requires --ssl-cert and --ssl-key." env:"GOIARDI_USE_SSL"`
	SSLCert              string       `long:"ssl-cert" description:"SSL certificate file. If a relative path, will be set relative to --conf-root." env:"GOIARDI_SSL_CERT"`
	SSLKey               string       `long:"ssl-key" description:"SSL key file. If a relative path, will be set relative to --conf-root." env:"GOIARDI_SSL_KEY"`
	HTTPSUrls            bool         `long:"https-urls" description:"Use 'https://' in URLs to server resources if goiardi is not using SSL for its connections. Useful when goiardi is sitting behind a reverse proxy that uses SSL, but is communicating with the proxy over HTTP." env:"GOIARDI_HTTPS_URLS"`
	DisableWebUI         bool         `long:"disable-webui" description:"If enabled, disables connections and logins to goiardi over the webui interface." env:"GOIARDI_DISABLE_WEBUI"`
	UseMySQL             bool         `long:"use-mysql" description:"Use a MySQL database for data storage. Configure database options in the config file." env:"GOIARDI_USE_MYSQL"`
	MySQL                MySQLdb      `group:"MySQL connection options (requires --use-mysql)" namespace:"mysql"`
	UsePostgreSQL        bool         `long:"use-postgresql" description:"Use a PostgreSQL database for data storage. Configure database options in the config file." env:"GOIARDI_USE_POSTGRESQL"`
	PostgreSQL           PostgreSQLdb `group:"PostgreSQL connection options (requires --use-postgresql)" namespace:"postgresql"`
	LocalFstoreDir       string       `long:"local-filestore-dir" description:"Directory to save uploaded files in. Optional when running in in-memory mode, *mandatory* (unless using S3 uploads) for SQL mode." env:"GOIARDI_LOCAL_FILESTORE_DIR"`
	LogEvents            bool         `long:"log-events" description:"Log changes to chef objects." env:"GOIARDI_LOG_EVENTS"`
	LogEventKeep         int          `short:"K" long:"log-event-keep" description:"Number of events to keep in the event log. If set, the event log will be checked periodically and pruned to this number of entries." env:"GOIARDI_LOG_EVENT_KEEP"`
	SkipLogExtended      bool         `long:"skip-log-extended" description:"If set, do not save a JSON encoded blob of the object being logged when logging an event." env:"GOIARDI_SKIP_LOG_EXTENDED"`
	Export               string       `short:"x" long:"export" description:"Export all server data to the given file, exiting afterwards. Should be used with caution. Cannot be used at the same time as -m/--import."`
	Import               string       `short:"m" long:"import" description:"Import data from the given file, exiting afterwards. Cannot be used at the same time as -x/--export."`
	ObjMaxSize           int64        `short:"Q" long:"obj-max-size" description:"Maximum object size in bytes for the file store. Default 10485760 bytes (10MB)." env:"GOIARDI_OBJ_MAX_SIZE"`
	JSONReqMaxSize       int64        `short:"j" long:"json-req-max-size" description:"Maximum size for a JSON request from the client. Per chef-pedant, default is 1000000." env:"GOIARDI_JSON_REQ_MAX_SIZE"`
	UseUnsafeMemStore    bool         `long:"use-unsafe-mem-store" description:"Use the faster, but less safe, old method of storing data in the in-memory data store with pointers, rather than encoding the data with gob and giving a new copy of the object to each requestor. If this is enabled goiardi will run faster in in-memory mode, but one goroutine could change an object while it's being used by another. Has no effect when using an SQL backend. (DEPRECATED - will be removed in a future release.)"`
	DbPoolSize           int          `long:"db-pool-size" description:"Number of idle db connections to maintain. Only useful when using one of the SQL backends. Default is 0 - no idle connections retained" env:"GOIARDI_DB_POOL_SIZE"`
	MaxConn              int          `long:"max-connections" description:"Maximum number of connections allowed for the database. Only useful when using one of the SQL backends. Default is 0 - unlimited." env:"GOIARDI_MAX_CONN"`
	UseSerf              bool         `long:"use-serf" description:"If set, have goidari use serf to send and receive events and queries from a serf cluster. Required for shovey." env:"GOIARDI_USE_SERF"`
	SerfEventAnnounce    bool         `long:"serf-event-announce" description:"Announce log events and joining the serf cluster over serf, as serf events. Requires --use-serf." env:"GOIARDI_SERF_EVENT_ANNOUNCE"`
	SerfAddr             string       `long:"serf-addr" description:"IP address and port to use for RPC communication with a serf agent. Defaults to 127.0.0.1:7373." env:"GOIARDI_SERF_ADDR"`
	UseShovey            bool         `long:"use-shovey" description:"Enable using shovey for sending jobs to nodes. Requires --use-serf." env:"GOIARDI_USE_SHOVEY"`
	SignPrivKey          string       `long:"sign-priv-key" description:"Path to RSA private key used to sign shovey requests." env:"GOIARDI_SIGN_PRIV_KEY"`
	DotSearch            bool         `long:"dot-search" description:"If set, searches will use . to separate elements instead of _." env:"GOIARDI_DOT_SEARCH"`
	ConvertSearch        bool         `long:"convert-search" description:"If set, convert _ syntax searches to . syntax. Only useful if --dot-search is set." env:"GOIARDI_CONVERT_SEARCH"`
	PgSearch             bool         `long:"pg-search" description:"Use the new Postgres based search engine instead of the default ersatz Solr. Requires --use-postgresql, automatically turns on --dot-search. --convert-search is recommended, but not required." env:"GOIARDI_PG_SEARCH"`
	UseStatsd            bool         `long:"use-statsd" description:"Whether or not to collect statistics about goiardi and send them to statsd." env:"GOIARDI_USE_STATSD"`
	StatsdAddr           string       `long:"statsd-addr" description:"IP address and port of statsd instance to connect to. (default 'localhost:8125')" env:"GOIARDI_STATSD_ADDR"`
	StatsdType           string       `long:"statsd-type" description:"statsd format, can be either 'standard' or 'datadog' (default 'standard')" env:"GOIARDI_STATSD_TYPE"`
	StatsdInstance       string       `long:"statsd-instance" description:"Statsd instance name to use for this server. Defaults to the server's hostname, with '.' replaced by '_'." env:"GOIARDI_STATSD_INSTANCE"`
	UseS3Upload          bool         `long:"use-s3-upload" description:"Store cookbook files in S3 rather than locally in memory or on disk. This or --local-filestore-dir must be set in SQL mode. Cannot be used with in-memory mode." env:"GOIARDI_USE_S3_UPLOAD"`
	AWSRegion            string       `long:"aws-region" description:"AWS region to use S3 uploads." env:"GOIARDI_AWS_REGION"`
	S3Bucket             string       `long:"s3-bucket" description:"The name of the S3 bucket storing the files." env:"GOIARDI_S3_BUCKET"`
	AWSDisableSSL        bool         `long:"aws-disable-ssl" description:"Set to disable SSL for the endpoint. Mostly useful just for testing." env:"GOIARDI_AWS_DISABLE_SSL"`
	S3Endpoint           string       `long:"s3-endpoint" description:"Set a different endpoint than the default s3.amazonaws.com. Mostly useful for testing with a fake S3 service, or if using an S3-compatible service." env:"GOIARDI_S3_ENDPOINT"`
	S3FilePeriod         int          `long:"s3-file-period" description:"Length of time, in minutes, to allow files to be saved to or retrieved from S3 by the client. Defaults to 15 minutes." env:"GOIARDI_S3_FILE_PERIOD"`
	UseExtSecrets        bool         `long:"use-external-secrets" description:"Use an external service to store secrets (currently user/client public keys). Currently only vault is supported." env:"GOIARDI_USE_EXTERNAL_SECRETS"`
	VaultAddr            string       `long:"vault-addr" description:"Specify address of vault server (i.e. https://127.0.0.1:8200). Defaults to the value of VAULT_ADDR."`
	VaultShoveyKey       string       `long:"vault-shovey-key" description:"Specify a path in vault holding shovey's private key. The key must be put in vault as 'privateKey=<contents>'." env:"GOIARDI_VAULT_SHOVEY_KEY"`
	IndexValTrim         int          `short:"T" long:"index-val-trim" description:"Trim values indexed for chef search to this many characters (keys are untouched). If not set or set <= 0, trimming is disabled. This behavior will change with the next major release." env:"GOIARDI_INDEX_VAL_TRIM"`
	PprofWhitelist       []string     `short:"y" long:"pprof-whitelist" description:"Address to allow to access /debug/pprof (in addition to localhost). Specify multiple times to allow more addresses." env:"GOIARDI_PPROF_WHITELIST" env-delim:","`
	PurgeReportsAfter    string       `long:"purge-reports-after" description:"Time to purge old reports after, given in golang duration format (e.g. \"720h\"). Default is not to purge them at all." env:"GOIARDI_PURGE_REPORTS_AFTER"`
	PurgeNodeStatusAfter string       `long:"purge-status-after" description:"Time to purge old node statuses after, given in golang duration format (e.g. \"720h\"). Default is not to purge them at all." env:"GOIARDI_PURGE_STATUS_AFTER"`
	// hidden argument to print a formatted man page to stdout and exit
	PrintManPage bool `long:"print-man-page" hidden:"true"`
	// hidden argument to enable logging full postgres search queries
	SearchQueryDebug bool `long:"sqdbg" hidden:"true"`
}

// The goiardi version.
<<<<<<< HEAD
const Version = "1.0.0-dev"

// The chef version we're at least aiming for, even if it's not complete yet.
const ChefVersion = "12.0.0"
const ChefApiVersion = "0"
=======
const Version = "0.11.7"

// The chef version we're at least aiming for, even if it's not complete yet.
const ChefVersion = "11.1.7"
>>>>>>> 9aa84888

// The default time difference allowed between the server's clock and the time
// in the X-OPS-TIMESTAMP header.
const DefaultTimeSlew = "15m"

/* The general plan is to read the command-line options, then parse the config
 * file, fill in the config struct with those values, then apply the
 * command-line options to the config struct. We read the cli options first so
 * we know to look for a different config file if needed, but otherwise the
 * command line options override what's in the config file. */

func initConfig() *Conf { return &Conf{} }

// Config struct with the options specified on the command line or in the config
// file.
var Config = initConfig()

// ParseConfigOptions reads and applies arguments from the command line and the
// configuration file, merging them together as needed, with command line options
// taking precedence over options in the config file.
func ParseConfigOptions() error {
	var opts = &Options{}
	parser := flags.NewParser(opts, flags.Default)
	parser.ShortDescription = fmt.Sprintf("A Chef server, in Go - version %s", Version)
	parser.LongDescription = "With no arguments, goiardi runs without any authentication or persistence entirely in memory. For authentication, persistence, stability, or other features, run goiardi with the appropriate combination of flags (or set options in the configuration file).\n\nMany of goiardi's command line arguments can be set with environment variables instead of flags, if desired. The options that allow this are followed by the name of the appropriate environment variable (e.g. [$GOIARDI_SOME_OPTION])."
	parser.NamespaceDelimiter = "-"
	if hideVaultOptions {
		vopts := []string{"vault-addr", "vault-shovey-key", "use-external-secrets"}
		for _, v := range vopts {
			c := parser.FindOptionByLongName(v)
			c.Hidden = true
		}
	}
	_, err := parser.Parse()

	if err != nil {
		if err.(*flags.Error).Type == flags.ErrHelp {
			os.Exit(0)
		} else {
			log.Println(err)
			os.Exit(1)
		}
	}
	if opts.PrintManPage {
		parser.LongDescription = strings.Replace(parser.LongDescription, "\n\n", "\n.PP\n", -1)
		parser.WriteManPage(os.Stdout)
		os.Exit(0)
	}

	if opts.Version {
		fmt.Printf("goiardi version %s (git hash: %s) built with %s (aiming for compatibility with Chef Server version %s).\n", Version, GitHash, runtime.Version(), ChefVersion)
		os.Exit(0)
	}

	/* Load the config file. Command-line options have precedence over
	 * config file options. */
	if opts.ConfFile != "" {
		if _, err := toml.DecodeFile(opts.ConfFile, Config); err != nil {
			log.Println(err)
			os.Exit(1)
		}
		Config.ConfFile = opts.ConfFile
		Config.FreezeData = false
	}

	if opts.Export != "" && opts.Import != "" {
		log.Println("Cannot use -x/--export and -m/--import flags together.")
		os.Exit(1)
	}

	if opts.Export != "" {
		Config.DoExport = true
		Config.ImpExFile = opts.Export
	} else if opts.Import != "" {
		Config.DoImport = true
		Config.ImpExFile = opts.Import
	}

	if opts.Hostname != "" {
		Config.Hostname = opts.Hostname
	} else {
		if Config.Hostname == "" {
			Config.Hostname, err = os.Hostname()
			if err != nil {
				log.Println(err)
				Config.Hostname = "localhost"
			}
		}
	}

	if opts.ProxyHostname != "" {
		Config.ProxyHostname = opts.ProxyHostname
	}
	if Config.ProxyHostname == "" {
		Config.ProxyHostname = Config.Hostname
	}

	if opts.DataStoreFile != "" {
		Config.DataStoreFile = opts.DataStoreFile
	}

	if opts.IndexFile != "" {
		Config.IndexFile = opts.IndexFile
	}

	// Use MySQL?
	if opts.UseMySQL {
		Config.UseMySQL = opts.UseMySQL
		// fill in Config with any cli mysql flags
		if opts.MySQL.Username != "" {
			Config.MySQL.Username = opts.MySQL.Username
		}
		if opts.MySQL.Password != "" {
			Config.MySQL.Password = opts.MySQL.Password
		}
		if opts.MySQL.Protocol != "" {
			Config.MySQL.Protocol = opts.MySQL.Protocol
		}
		if opts.MySQL.Address != "" {
			Config.MySQL.Address = opts.MySQL.Address
		}
		if opts.MySQL.Port != "" {
			Config.MySQL.Port = opts.MySQL.Port
		}
		if opts.MySQL.Dbname != "" {
			Config.MySQL.Dbname = opts.MySQL.Dbname
		}
		if opts.MySQL.ExtraParams != nil {
			if Config.MySQL.ExtraParams == nil {
				Config.MySQL.ExtraParams = make(map[string]string)
			}
			for k, v := range opts.MySQL.ExtraParams {
				Config.MySQL.ExtraParams[k] = v
			}
		}
	}

	// Use Postgres?
	if opts.UsePostgreSQL {
		Config.UsePostgreSQL = opts.UsePostgreSQL
		// fill in Config with any cli postgres flags
		if opts.PostgreSQL.Username != "" {
			Config.PostgreSQL.Username = opts.PostgreSQL.Username
		}
		if opts.PostgreSQL.Password != "" {
			Config.PostgreSQL.Password = opts.PostgreSQL.Password
		}
		if opts.PostgreSQL.Host != "" {
			Config.PostgreSQL.Host = opts.PostgreSQL.Host
		}
		if opts.PostgreSQL.Port != "" {
			Config.PostgreSQL.Port = opts.PostgreSQL.Port
		}
		if opts.PostgreSQL.Dbname != "" {
			Config.PostgreSQL.Dbname = opts.PostgreSQL.Dbname
		}
		if opts.PostgreSQL.SSLMode != "" {
			Config.PostgreSQL.SSLMode = opts.PostgreSQL.SSLMode
		}
	}

	if Config.UseMySQL && Config.UsePostgreSQL {
		err := fmt.Errorf("The MySQL and Postgres options cannot be used together.")
		log.Println(err)
		os.Exit(1)
	}

	// Use Postgres search?
	if opts.PgSearch {
		// make sure postgres is enabled
		if !Config.UsePostgreSQL {
			err := fmt.Errorf("--pg-search requires --use-postgresql (which makes sense, really).")
			log.Println(err)
			os.Exit(1)
		}
		Config.PgSearch = opts.PgSearch
	}

	if !((Config.DataStoreFile == "" && Config.IndexFile == "") || ((Config.DataStoreFile != "" || (Config.UseMySQL || Config.UsePostgreSQL)) && Config.IndexFile != "")) {
		err := fmt.Errorf("-i and -D must either both be specified, or not specified")
		log.Println(err)
		os.Exit(1)
	}

	if (Config.UseMySQL || Config.UsePostgreSQL) && (Config.IndexFile == "" && !Config.PgSearch) {
		err := fmt.Errorf("An index file must be specified with -i or --index-file (or the 'index-file' config file option) when running with a MySQL or PostgreSQL backend (and not using the PostgreSQL search).")
		log.Println(err)
		os.Exit(1)
	}

	if Config.IndexFile != "" && (Config.DataStoreFile != "" || (Config.UseMySQL || Config.UsePostgreSQL)) {
		Config.FreezeData = true
	}

	if opts.LogFile != "" {
		Config.LogFile = opts.LogFile
	}
	if opts.SysLog {
		Config.SysLog = opts.SysLog
	}
	if Config.LogFile != "" {
		lfp, lerr := os.OpenFile(Config.LogFile, os.O_APPEND|os.O_WRONLY|os.O_CREATE, os.ModeAppend|0666)
		if lerr != nil {
			log.Println(err)
			os.Exit(1)
		}
		log.SetOutput(lfp)
	}
	if dlev := len(opts.Verbose); dlev != 0 {
		Config.DebugLevel = dlev
	}
	if opts.LogLevel != "" {
		Config.LogLevel = opts.LogLevel
	}
	if Config.LogLevel != "" {
		if lev, ok := LogLevelNames[strings.ToLower(Config.LogLevel)]; ok && Config.DebugLevel == 0 {
			Config.DebugLevel = lev
		}
	}
	if Config.DebugLevel > 5 {
		Config.DebugLevel = 5
	}

	Config.DebugLevel = int(logger.LevelFatal) - Config.DebugLevel
	logger.SetLevel(logger.LogLevel(Config.DebugLevel))
	debugLevel := map[int]string{0: "debug", 1: "info", 2: "warning", 3: "error", 4: "critical", 5: "fatal"}
	log.Printf("Logging at %s level", debugLevel[Config.DebugLevel])
	// Tired of battling with syslog junk with the logger library. Deal
	// with it ourselves.
	lerr := setLogger(Config.SysLog)
	if lerr != nil {
		log.Println(lerr.Error())
		os.Exit(1)
	}

	// This used to cause an error, but now will just cause a warning. Also
	// moved it down so we can use the configured logger.
	if Config.DataStoreFile != "" && (Config.UseMySQL || Config.UsePostgreSQL) {
		logger.Errorf("The MySQL or Postgres and file data store options should not be specified together. Overriding the file data store.")
	}

	/* Database options */

	// Don't bother setting a default mysql port if mysql isn't used
	if Config.UseMySQL {
		if Config.MySQL.Port == "" {
			Config.MySQL.Port = "3306"
		}
	}

	// set default Postgres options
	if Config.UsePostgreSQL {
		if Config.PostgreSQL.Port == "" {
			Config.PostgreSQL.Port = "5432"
		}
	}

	if opts.LocalFstoreDir != "" {
		Config.LocalFstoreDir = opts.LocalFstoreDir
	}

	// s3 upload conf
	if opts.UseS3Upload {
		Config.UseS3Upload = opts.UseS3Upload
	}
	if Config.UseS3Upload {
		if !Config.UseMySQL && !Config.UsePostgreSQL {
			logger.Fatalf("S3 uploads must be used in SQL mode, not in-memory mode.")
			os.Exit(1)
		}
		if opts.AWSRegion != "" {
			Config.AWSRegion = opts.AWSRegion
		}
		if opts.S3Bucket != "" {
			Config.S3Bucket = opts.S3Bucket
		}
		if opts.AWSDisableSSL {
			Config.AWSDisableSSL = opts.AWSDisableSSL
		}
		if opts.S3Endpoint != "" {
			Config.S3Endpoint = opts.S3Endpoint
		}
		if opts.S3FilePeriod != 0 {
			Config.S3FilePeriod = opts.S3FilePeriod
		}

		if Config.S3FilePeriod == 0 {
			Config.S3FilePeriod = 15
		}
	}

	if Config.LocalFstoreDir == "" && ((Config.UseMySQL || Config.UsePostgreSQL) && !Config.UseS3Upload) {
		logger.Fatalf("local-filestore-dir or use-s3-upload must be set and configured when running goiardi in SQL mode")
		os.Exit(1)
	}
	if Config.LocalFstoreDir != "" {
		finfo, ferr := os.Stat(Config.LocalFstoreDir)
		if ferr != nil {
			logger.Fatalf("Error checking local filestore dir: %s", ferr.Error())
			os.Exit(1)
		}
		if !finfo.IsDir() {
			logger.Fatalf("Local filestore dir %s is not a directory", Config.LocalFstoreDir)
			os.Exit(1)
		}
	}

	if !Config.FreezeData && (opts.FreezeInterval != 0 || Config.FreezeInterval != 0) {
		logger.Warningf("FYI, setting the freeze data interval's not especially useful without setting the index and data files.")
	}
	if opts.FreezeInterval != 0 {
		Config.FreezeInterval = opts.FreezeInterval
	}
	if Config.FreezeInterval == 0 {
		Config.FreezeInterval = 10
	}

	/* Root directory for certs and the like */
	if opts.ConfRoot != "" {
		Config.ConfRoot = opts.ConfRoot
	}

	if Config.ConfRoot == "" {
		if Config.ConfFile != "" {
			Config.ConfRoot = path.Dir(Config.ConfFile)
		} else {
			Config.ConfRoot = "."
		}
	}

	if opts.Ipaddress != "" {
		Config.Ipaddress = opts.Ipaddress
	}
	if Config.Ipaddress != "" {
		ip := net.ParseIP(Config.Ipaddress)
		if ip == nil {
			logger.Fatalf("IP address '%s' is not valid", Config.Ipaddress)
			os.Exit(1)
		}
	}

	if opts.Port != 0 {
		Config.Port = opts.Port
	}
	if Config.Port == 0 {
		Config.Port = 4545
	}

	if opts.ProxyPort != 0 {
		Config.ProxyPort = opts.ProxyPort
	}
	if Config.ProxyPort == 0 {
		Config.ProxyPort = Config.Port
	}

	// secret storage config
	if opts.UseExtSecrets {
		Config.UseExtSecrets = opts.UseExtSecrets
	}
	if opts.VaultAddr != "" {
		Config.VaultAddr = opts.VaultAddr
	}

	if opts.UseSSL {
		Config.UseSSL = opts.UseSSL
	}
	if opts.SSLCert != "" {
		Config.SSLCert = opts.SSLCert
	}
	if opts.SSLKey != "" {
		Config.SSLKey = opts.SSLKey
	}
	if opts.HTTPSUrls {
		Config.HTTPSUrls = opts.HTTPSUrls
	}
	// SSL setup
	if Config.Port == 80 {
		Config.UseSSL = false
	} else if Config.Port == 443 {
		Config.UseSSL = true
	}
	if Config.UseSSL {
		if Config.SSLCert == "" || Config.SSLKey == "" {
			logger.Fatalf("SSL mode requires specifying both a certificate and a key file.")
			os.Exit(1)
		}
		/* If the SSL cert and key are not absolute files, join them
		 * with the conf root */
		if !path.IsAbs(Config.SSLCert) {
			Config.SSLCert = path.Join(Config.ConfRoot, Config.SSLCert)
		}
		if !path.IsAbs(Config.SSLKey) {
			Config.SSLKey = path.Join(Config.ConfRoot, Config.SSLKey)
		}
	}

	if opts.TimeSlew != "" {
		Config.TimeSlew = opts.TimeSlew
	}
	if Config.TimeSlew != "" {
		d, derr := time.ParseDuration(Config.TimeSlew)
		if derr != nil {
			logger.Fatalf("Error parsing time-slew: %s", derr.Error())
			os.Exit(1)
		}
		Config.TimeSlewDur = d
	} else {
		Config.TimeSlewDur, _ = time.ParseDuration(DefaultTimeSlew)
	}

	if opts.UseAuth {
		Config.UseAuth = opts.UseAuth
	}

	if opts.DisableWebUI {
		Config.DisableWebUI = opts.DisableWebUI
	}

	if opts.LogEvents {
		Config.LogEvents = opts.LogEvents
	}

	if opts.LogEventKeep != 0 {
		Config.LogEventKeep = opts.LogEventKeep
	}

	if opts.SkipLogExtended {
		Config.SkipLogExtended = opts.SkipLogExtended
	}

	// Set max sizes for objects and json requests.
	if opts.ObjMaxSize != 0 {
		Config.ObjMaxSize = opts.ObjMaxSize
	}
	if opts.JSONReqMaxSize != 0 {
		Config.JSONReqMaxSize = opts.JSONReqMaxSize
	}
	if Config.ObjMaxSize == 0 {
		Config.ObjMaxSize = 10485760
	}
	if Config.JSONReqMaxSize == 0 {
		Config.JSONReqMaxSize = 1000000
	}

	if opts.UseUnsafeMemStore {
		Config.UseUnsafeMemStore = opts.UseUnsafeMemStore
		logger.Warningf("UseUnsafeMemStore is deprecated, and will be removed in a future version of goiardi.")
	}

	if opts.DbPoolSize != 0 {
		Config.DbPoolSize = opts.DbPoolSize
	}
	if opts.MaxConn != 0 {
		Config.MaxConn = opts.MaxConn
	}
	if !UsingDB() {
		if Config.DbPoolSize != 0 {
			logger.Infof("db-pool-size is set to %d, which is not particularly useful if you are not using one of the SQL databases.", Config.DbPoolSize)
		}
		if Config.MaxConn != 0 {
			logger.Infof("max-connections is set to %d, which is not particularly useful if you are not using one of the SQL databases.", Config.MaxConn)
		}
	}
	if opts.UseSerf {
		Config.UseSerf = opts.UseSerf
	}
	if Config.UseSerf {
		if opts.SerfAddr != "" {
			Config.SerfAddr = opts.SerfAddr
		}
		if Config.SerfAddr == "" {
			Config.SerfAddr = "127.0.0.1:7373"
		}
	}
	if opts.SerfEventAnnounce {
		Config.SerfEventAnnounce = opts.SerfEventAnnounce
	}
	if Config.SerfEventAnnounce && !Config.UseSerf {
		logger.Fatalf("--serf-event-announce requires --use-serf")
		os.Exit(1)
	}

	if opts.UseShovey {
		if !Config.UseSerf {
			logger.Fatalf("--use-shovey requires --use-serf to be enabled")
			os.Exit(1)
		}
		Config.UseShovey = opts.UseShovey
	}

	// shovey signing key stuff
	if opts.SignPrivKey != "" {
		Config.SignPrivKey = opts.SignPrivKey
	}
	if opts.VaultShoveyKey != "" {
		Config.VaultShoveyKey = opts.VaultShoveyKey
	}

	// if using shovey, open the existing, or create if absent, signing
	// keys.
	if Config.UseShovey {
		if Config.UseExtSecrets {
			if Config.VaultShoveyKey == "" {
				Config.VaultShoveyKey = "keys/shovey/signing"
			}
		} else {
			if Config.SignPrivKey == "" {
				Config.SignPrivKey = path.Join(Config.ConfRoot, "shovey-sign_rsa")
			} else if !path.IsAbs(Config.SignPrivKey) {
				Config.SignPrivKey = path.Join(Config.ConfRoot, Config.SignPrivKey)
			}
			privfp, err := os.Open(Config.SignPrivKey)
			if err != nil {
				logger.Fatalf("Private key %s for signing shovey requests not found. Please create a set of RSA keys for this purpose.", Config.SignPrivKey)
				os.Exit(1)
			}
			privPem, err := ioutil.ReadAll(privfp)
			if err != nil {
				logger.Fatalf(err.Error())
				os.Exit(1)
			}
			privBlock, _ := pem.Decode(privPem)
			if privBlock == nil {
				logger.Fatalf("Invalid block size for private key for shovey")
				os.Exit(1)
			}
			privKey, err := x509.ParsePKCS1PrivateKey(privBlock.Bytes)
			if err != nil {
				logger.Fatalf(err.Error())
				os.Exit(1)
			}
			Key.Lock()
			defer Key.Unlock()
			Key.PrivKey = privKey
		}
	}

	if opts.DotSearch {
		Config.DotSearch = opts.DotSearch
	} else if Config.PgSearch {
		Config.DotSearch = true
	}
	if Config.DotSearch {
		if opts.ConvertSearch {
			Config.ConvertSearch = opts.ConvertSearch
		}
	}
	if Config.IndexFile != "" && Config.PgSearch {
		logger.Infof("Specifying an index file for search while using the postgres search isn't useful.")
	}

	// statsd configuration
	if opts.UseStatsd {
		Config.UseStatsd = opts.UseStatsd
	}
	if opts.StatsdAddr != "" {
		Config.StatsdAddr = opts.StatsdAddr
	}
	if opts.StatsdType != "" {
		Config.StatsdType = opts.StatsdType
	}
	if opts.StatsdInstance != "" {
		Config.StatsdInstance = opts.StatsdInstance
	}
	if Config.StatsdAddr == "" {
		Config.StatsdAddr = "localhost:8125"
	}
	if Config.StatsdType == "" {
		Config.StatsdType = "standard"
	}
	if Config.StatsdInstance == "" {
		Config.StatsdInstance = strings.Replace(Config.Hostname, ".", "_", -1)
	}
	if opts.IndexValTrim != 0 {
		Config.IndexValTrim = opts.IndexValTrim
	}
	if Config.IndexValTrim <= 0 {
		logger.Infof("Trimming values in search index disabled")
		if Config.IndexValTrim == 0 {
			logger.Warningf("index-val-trim's default behavior when not set or set to 0 is to disable search index value trimming; this behavior will change with the next goiardi release")
		}
	} else {
		logger.Infof("Trimming values in search index to %d characters", Config.IndexValTrim)
	}

	if len(opts.PprofWhitelist) > 0 {
		Config.PprofWhitelist = opts.PprofWhitelist
	}

	pprofWhitelist = make([]net.IP, len(Config.PprofWhitelist))
	for i, ppr := range Config.PprofWhitelist {
		wladdr := net.ParseIP(ppr)
		if wladdr == nil {
			logger.Criticalf("Pprof whitelisted address %s is invalid, aborting!", ppr)
		}
		pprofWhitelist[i] = wladdr
	}

	// Environment variables
	if len(Config.EnvVars) != 0 {
		for _, v := range Config.EnvVars {
			logger.Debugf("setting %s", v)
			env := strings.SplitN(v, "=", 2)
			if len(env) != 2 {
				logger.Fatalf("Error setting environment variable %s - seems to be malformed.", v)
				os.Exit(1)
			}
			if verr := os.Setenv(env[0], env[1]); verr != nil {
				logger.Fatalf(verr.Error())
				os.Exit(1)
			}
		}
	}

	// Enable postgres search query debug statements, if desired
	if opts.SearchQueryDebug {
		Config.SearchQueryDebug = opts.SearchQueryDebug
	}
	if Config.SearchQueryDebug {
		if logger.LogLevel(Config.DebugLevel) != logger.LevelDebug {
			logger.Warningf("postgres search query debugging enabled -- overriding log level and setting it to 'debug'.")
			logger.SetLevel(logger.LevelDebug)
		}
		logger.Debugf("Logging search query debug statements")
	}

	if opts.PurgeNodeStatusAfter != "" {
		Config.PurgeNodeStatusAfter = opts.PurgeNodeStatusAfter
	}
	if Config.PurgeNodeStatusAfter != "" {
		d, derr := time.ParseDuration(Config.PurgeNodeStatusAfter)
		if derr != nil {
			logger.Fatalf("Error parsing purge-status-after: %s", derr.Error())
			os.Exit(1)
		}
		Config.PurgeNodeStatusDur = d
	}

	if opts.PurgeReportsAfter != "" {
		Config.PurgeReportsAfter = opts.PurgeReportsAfter
	}
	if Config.PurgeReportsAfter != "" {
		d, derr := time.ParseDuration(Config.PurgeReportsAfter)
		if derr != nil {
			logger.Fatalf("Error parsing purge-reports-after: %s", derr.Error())
			os.Exit(1)
		}
		Config.PurgeReportsDur = d
	}

	return nil
}

// ListenAddr builds the address and port goiardi is configured to listen on.
func ListenAddr() string {
	listenAddr := net.JoinHostPort(Config.Ipaddress, strconv.Itoa(Config.Port))
	return listenAddr
}

// ServerHostname returns the hostname and port goiardi is configured to use.
func ServerHostname() string {
	if !(Config.ProxyPort == 80 || Config.ProxyPort == 443) {
		return net.JoinHostPort(Config.ProxyHostname, strconv.Itoa(Config.ProxyPort))
	}
	return Config.ProxyHostname
}

// ServerBaseURL returns the base scheme+hostname portion of a goiardi URL.
func ServerBaseURL() string {
	var urlScheme string
	if Config.UseSSL || Config.HTTPSUrls {
		urlScheme = "https"
	} else {
		urlScheme = "http"
	}
	url := fmt.Sprintf("%s://%s", urlScheme, ServerHostname())
	return url
}

// UsingDB returns true if we're using any db engine, false if using the
// in-memory data store.
func UsingDB() bool {
	return Config.UseMySQL || Config.UsePostgreSQL
}

func UsingExternalSecrets() bool {
	return Config.UseExtSecrets
}

func PprofWhitelisted(remoteIP net.IP) bool {
	for _, wl := range pprofWhitelist {
		if remoteIP.Equal(wl) {
			return true
		}
	}
	return false
}<|MERGE_RESOLUTION|>--- conflicted
+++ resolved
@@ -227,18 +227,11 @@
 }
 
 // The goiardi version.
-<<<<<<< HEAD
 const Version = "1.0.0-dev"
 
 // The chef version we're at least aiming for, even if it's not complete yet.
 const ChefVersion = "12.0.0"
 const ChefApiVersion = "0"
-=======
-const Version = "0.11.7"
-
-// The chef version we're at least aiming for, even if it's not complete yet.
-const ChefVersion = "11.1.7"
->>>>>>> 9aa84888
 
 // The default time difference allowed between the server's clock and the time
 // in the X-OPS-TIMESTAMP header.
