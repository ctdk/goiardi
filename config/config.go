/* Goiardi configuration. */

/*
 * Copyright (c) 2013-2016, Jeremy Bingham (<jeremy@goiardi.gl>)
 *
 * Licensed under the Apache License, Version 2.0 (the "License");
 * you may not use this file except in compliance with the License.
 * You may obtain a copy of the License at
 *
 *     http://www.apache.org/licenses/LICENSE-2.0
 *
 * Unless required by applicable law or agreed to in writing, software
 * distributed under the License is distributed on an "AS IS" BASIS,
 * WITHOUT WARRANTIES OR CONDITIONS OF ANY KIND, either express or implied.
 * See the License for the specific language governing permissions and
 * limitations under the License.
 */

// Package config parses command line flags and config files, and defines
// options used elsewhere in goiardi.
package config

import (
	"crypto/rsa"
	"crypto/x509"
	"encoding/pem"
	"fmt"
	"io/ioutil"
	"log"
	"net"
	"os"
	"path"
	"runtime"
	"strconv"
	"strings"
	"sync"
	"time"

	"github.com/BurntSushi/toml"
	"github.com/jessevdk/go-flags"
	"github.com/tideland/golib/logger"
)

// Conf is the master struct for holding configuration options.
type Conf struct {
	Ipaddress         string
	Port              int
	Hostname          string
	ProxyHostname     string `toml:"proxy-hostname"`
	ProxyPort         int    `toml:"proxy-port"`
	ConfFile          string `toml:"conf-file"`
	IndexFile         string `toml:"index-file"`
	DataStoreFile     string `toml:"data-file"`
	DebugLevel        int    `toml:"debug-level"`
	LogLevel          string `toml:"log-level"`
	FreezeInterval    int    `toml:"freeze-interval"`
	FreezeData        bool   `toml:"freeze-data"`
	LogFile           string `toml:"log-file"`
	SysLog            bool   `toml:"syslog"`
	UseAuth           bool   `toml:"use-auth"`
	TimeSlew          string `toml:"time-slew"`
	TimeSlewDur       time.Duration
	ConfRoot          string       `toml:"conf-root"`
	UseSSL            bool         `toml:"use-ssl"`
	SSLCert           string       `toml:"ssl-cert"`
	SSLKey            string       `toml:"ssl-key"`
	HTTPSUrls         bool         `toml:"https-urls"`
	DisableWebUI      bool         `toml:"disable-webui"`
	UseMySQL          bool         `toml:"use-mysql"`
	MySQL             MySQLdb      `toml:"mysql"`
	UsePostgreSQL     bool         `toml:"use-postgresql"`
	PostgreSQL        PostgreSQLdb `toml:"postgresql"`
	LocalFstoreDir    string       `toml:"local-filestore-dir"`
	LogEvents         bool         `toml:"log-events"`
	LogEventKeep      int          `toml:"log-event-keep"`
	DoExport          bool
	DoImport          bool
	ImpExFile         string
	ObjMaxSize        int64    `toml:"obj-max-size"`
	JSONReqMaxSize    int64    `toml:"json-req-max-size"`
	UseUnsafeMemStore bool     `toml:"use-unsafe-mem-store"`
	DbPoolSize        int      `toml:"db-pool-size"`
	MaxConn           int      `toml:"max-connections"`
	UseSerf           bool     `toml:"use-serf"`
	SerfEventAnnounce bool     `toml:"serf-event-announce"`
	SerfAddr          string   `toml:"serf-addr"`
	UseShovey         bool     `toml:"use-shovey"`
	SignPrivKey       string   `toml:"sign-priv-key"`
	DotSearch         bool     `toml:"dot-search"`
	ConvertSearch     bool     `toml:"convert-search"`
	PgSearch          bool     `toml:"pg-search"`
	UseStatsd         bool     `toml:"use-statsd"`
	StatsdAddr        string   `toml:"statsd-addr"`
	StatsdType        string   `toml:"statsd-type"`
	StatsdInstance    string   `toml:"statsd-instance"`
	UseS3Upload       bool     `toml:"use-s3-upload"`
	AWSRegion         string   `toml:"aws-region"`
	S3Bucket          string   `toml:"s3-bucket"`
	AWSDisableSSL     bool     `toml:"aws-disable-ssl"`
	S3Endpoint        string   `toml:"s3-endpoint"`
	S3FilePeriod      int      `toml:"s3-file-period"`
	UseExtSecrets     bool     `toml:"use-external-secrets"`
	VaultAddr         string   `toml:"vault-addr"`
	VaultShoveyKey    string   `toml:"vault-shovey-key"`
	EnvVars           []string `toml:"env-vars"`
	IndexValTrim      int      `toml:"index-val-trim"`
}

// SigningKeys are the public and private keys for signing shovey requests.
type SigningKeys struct {
	sync.RWMutex
	PrivKey *rsa.PrivateKey
}

// Key is the initialized shovey public and private keys.
var Key = &SigningKeys{}

// GitHash is the git hash (supplied with '-ldflags "-X config.GitHash=<hash>"')
// of goiardi when it was compiled.
var GitHash = "unknown"

// LogLevelNames give convenient, easier to remember than number name for the
// different levels of logging.
var LogLevelNames = map[string]int{"debug": 5, "info": 4, "warning": 3, "error": 2, "critical": 1, "fatal": 0}

// MySQLdb holds MySQL connection options.
type MySQLdb struct {
	Username    string            `long:"username" description:"MySQL username" env:"GOIARDI_MYSQL_USERNAME"`
	Password    string            `long:"password" description:"MySQL password" env:"GOIARDI_MYSQL_PASSWORD"`
	Protocol    string            `long:"protocol" description:"MySQL protocol (tcp or unix)" env:"GOIARDI_MYSQL_PROTOCOL"`
	Address     string            `long:"address" description:"MySQL IP address, hostname, or path to a socket" env:"GOIARDI_MYSQL_ADDRESS"`
	Port        string            `long:"port" description:"MySQL TCP port" env:"GOIARDI_MYSQL_PORT"`
	Dbname      string            `long:"dbname" description:"MySQL database name" env:"GOIARDI_MYSQL_DBNAME"`
	ExtraParams map[string]string `toml:"extra_params" long:"extra-params" description:"Extra configuration parameters for MySQL. Specify them like '--mysql-extra-params=foo:bar'. Multiple extra parameters can be specified by supplying the --mysql-extra-params flag multiple times. If using an environment variable, split up multiple parameters with #, like so: GOIARDI_MYSQL_EXTRA_PARAMS='foo:bar#baz:bug'." env:"GOIARDI_MYSQL_EXTRA_PARAMS" env-delim:"#"`
}

// PostgreSQLdb holds Postgres connection options.
type PostgreSQLdb struct {
	Username string `long:"username" description:"PostgreSQL user name" env:"GOIARDI_POSTGRESQL_USERNAME"`
	Password string `long:"password" description:"PostgreSQL password" env:"GOIARDI_POSTGRESQL_PASSWORD"`
	Host     string `long:"host" description:"PostgreSQL IP host, hostname, or path to a socket" env:"GOIARDI_POSTGRESQL_HOST"`
	Port     string `long:"port" description:"PostgreSQL TCP port" env:"GOIARDI_POSTGRESQL_PORT"`
	Dbname   string `long:"dbname" description:"PostgreSQL database name" env:"GOIARDI_POSTGRESQL_DBNAME"`
	SSLMode  string `long:"ssl-mode" description:"PostgreSQL SSL mode ('enable' or 'disable')" env:"GOIARDI_POSTGRESQL_SSL_MODE"`
}

// Options holds options set from the command line or (in most cases)
// environment variables, which are then merged with the options in Conf.
// Configurations from the command line/env vars are preferred to those set in
// the config file.
type Options struct {
	Version           bool         `short:"v" long:"version" description:"Print version info."`
	Verbose           []bool       `short:"V" long:"verbose" description:"Show verbose debug information. Repeat for more verbosity."`
	ConfFile          string       `short:"c" long:"config" description:"Specify a config file to use." env:"GOIARDI_CONFIG"`
	Ipaddress         string       `short:"I" long:"ipaddress" description:"Listen on a specific IP address." env:"GOIARDI_IPADDRESS"`
	Hostname          string       `short:"H" long:"hostname" description:"Hostname to use for this server. Defaults to hostname reported by the kernel." env:"GOIARDI_HOSTNAME"`
	Port              int          `short:"P" long:"port" description:"Port to listen on. If port is set to 443, SSL will be activated. (default: 4545)" env:"GOIARDI_PORT"`
	ProxyHostname     string       `short:"Z" long:"proxy-hostname" description:"Hostname to report to clients if this goiardi server is behind a proxy using a different hostname. See also --proxy-port. Can be used with --proxy-port or alone, or not at all." env:"GOIARDI_PROXY_HOSTNAME"`
	ProxyPort         int          `short:"W" long:"proxy-port" description:"Port to report to clients if this goiardi server is behind a proxy using a different port than the port goiardi is listening on. Can be used with --proxy-hostname or alone, or not at all." env:"GOIARDI_PROXY_PORT"`
	IndexFile         string       `short:"i" long:"index-file" description:"File to save search index data to." env:"GOIARDI_INDEX_FILE"`
	DataStoreFile     string       `short:"D" long:"data-file" description:"File to save data store data to." env:"GOIARDI_DATA_FILE"`
	FreezeInterval    int          `short:"F" long:"freeze-interval" description:"Interval in seconds to freeze in-memory data structures to disk if there have been any changes (requires -i/--index-file and -D/--data-file options to be set). (Default 10 seconds.)" env:"GOIARDI_FREEZE_INTERVAL"`
	LogFile           string       `short:"L" long:"log-file" description:"Log to file X" env:"GOIARDI_LOG_FILE"`
	SysLog            bool         `short:"s" long:"syslog" description:"Log to syslog rather than a log file. Incompatible with -L/--log-file." env:"GOIARDI_SYSLOG"`
	LogLevel          string       `short:"g" long:"log-level" description:"Specify logging verbosity. Performs the same function as -V, but works like the 'log-level' option in the configuration file. Acceptable values are 'debug', 'info', 'warning', 'error', 'critical', and 'fatal'." env:"GOIARDI_LOG_LEVEL"`
	TimeSlew          string       `long:"time-slew" description:"Time difference allowed between the server's clock and the time in the X-OPS-TIMESTAMP header. Formatted like 5m, 150s, etc. Defaults to 15m." env:"GOIARDI_TIME_SLEW"`
	ConfRoot          string       `long:"conf-root" description:"Root directory for configs and certificates. Default: the directory the config file is in, or the current directory if no config file is set." env:"GOIARDI_CONF_ROOT"`
	UseAuth           bool         `short:"A" long:"use-auth" description:"Use authentication. Default: false. (NB: At a future time, the default behavior will change to authentication being enabled.)" env:"GOIARDI_USE_AUTH"`
	UseSSL            bool         `long:"use-ssl" description:"Use SSL for connections. If --port is set to 433, this will automatically be turned on. If it is set to 80, it will automatically be turned off. Default: off. Requires --ssl-cert and --ssl-key." env:"GOIARDI_USE_SSL"`
	SSLCert           string       `long:"ssl-cert" description:"SSL certificate file. If a relative path, will be set relative to --conf-root." env:"GOIARDI_SSL_CERT"`
	SSLKey            string       `long:"ssl-key" description:"SSL key file. If a relative path, will be set relative to --conf-root." env:"GOIARDI_SSL_KEY"`
	HTTPSUrls         bool         `long:"https-urls" description:"Use 'https://' in URLs to server resources if goiardi is not using SSL for its connections. Useful when goiardi is sitting behind a reverse proxy that uses SSL, but is communicating with the proxy over HTTP." env:"GOIARDI_HTTPS_URLS"`
	DisableWebUI      bool         `long:"disable-webui" description:"If enabled, disables connections and logins to goiardi over the webui interface." env:"GOIARDI_DISABLE_WEBUI"`
	UseMySQL          bool         `long:"use-mysql" description:"Use a MySQL database for data storage. Configure database options in the config file." env:"GOIARDI_USE_MYSQL"`
	MySQL             MySQLdb      `group:"MySQL connection options (requires --use-mysql)" namespace:"mysql"`
	UsePostgreSQL     bool         `long:"use-postgresql" description:"Use a PostgreSQL database for data storage. Configure database options in the config file." env:"GOIARDI_USE_POSTGRESQL"`
	PostgreSQL        PostgreSQLdb `group:"PostgreSQL connection options (requires --use-postgresql)" namespace:"postgresql"`
	LocalFstoreDir    string       `long:"local-filestore-dir" description:"Directory to save uploaded files in. Optional when running in in-memory mode, *mandatory* (unless using S3 uploads) for SQL mode." env:"GOIARDI_LOCAL_FILESTORE_DIR"`
	LogEvents         bool         `long:"log-events" description:"Log changes to chef objects." env:"GOIARDI_LOG_EVENTS"`
	LogEventKeep      int          `short:"K" long:"log-event-keep" description:"Number of events to keep in the event log. If set, the event log will be checked periodically and pruned to this number of entries." env:"GOIARDI_LOG_EVENT_KEEP"`
	Export            string       `short:"x" long:"export" description:"Export all server data to the given file, exiting afterwards. Should be used with caution. Cannot be used at the same time as -m/--import."`
	Import            string       `short:"m" long:"import" description:"Import data from the given file, exiting afterwards. Cannot be used at the same time as -x/--export."`
	ObjMaxSize        int64        `short:"Q" long:"obj-max-size" description:"Maximum object size in bytes for the file store. Default 10485760 bytes (10MB)." env:"GOIARDI_OBJ_MAX_SIZE"`
	JSONReqMaxSize    int64        `short:"j" long:"json-req-max-size" description:"Maximum size for a JSON request from the client. Per chef-pedant, default is 1000000." env:"GOIARDI_JSON_REQ_MAX_SIZE"`
	UseUnsafeMemStore bool         `long:"use-unsafe-mem-store" description:"Use the faster, but less safe, old method of storing data in the in-memory data store with pointers, rather than encoding the data with gob and giving a new copy of the object to each requestor. If this is enabled goiardi will run faster in in-memory mode, but one goroutine could change an object while it's being used by another. Has no effect when using an SQL backend. (DEPRECATED - will be removed in a future release.)"`
	DbPoolSize        int          `long:"db-pool-size" description:"Number of idle db connections to maintain. Only useful when using one of the SQL backends. Default is 0 - no idle connections retained" env:"GOIARDI_DB_POOL_SIZE"`
	MaxConn           int          `long:"max-connections" description:"Maximum number of connections allowed for the database. Only useful when using one of the SQL backends. Default is 0 - unlimited." env:"GOIARDI_MAX_CONN"`
	UseSerf           bool         `long:"use-serf" description:"If set, have goidari use serf to send and receive events and queries from a serf cluster. Required for shovey." env:"GOIARDI_USE_SERF"`
	SerfEventAnnounce bool         `long:"serf-event-announce" description:"Announce log events and joining the serf cluster over serf, as serf events. Requires --use-serf." env:"GOIARDI_SERF_EVENT_ANNOUNCE"`
	SerfAddr          string       `long:"serf-addr" description:"IP address and port to use for RPC communication with a serf agent. Defaults to 127.0.0.1:7373." env:"GOIARDI_SERF_ADDR"`
	UseShovey         bool         `long:"use-shovey" description:"Enable using shovey for sending jobs to nodes. Requires --use-serf." env:"GOIARDI_USE_SHOVEY"`
	SignPrivKey       string       `long:"sign-priv-key" description:"Path to RSA private key used to sign shovey requests." env:"GOIARDI_SIGN_PRIV_KEY"`
	DotSearch         bool         `long:"dot-search" description:"If set, searches will use . to separate elements instead of _." env:"GOIARDI_DOT_SEARCH"`
	ConvertSearch     bool         `long:"convert-search" description:"If set, convert _ syntax searches to . syntax. Only useful if --dot-search is set." env:"GOIARDI_CONVERT_SEARCH"`
	PgSearch          bool         `long:"pg-search" description:"Use the new Postgres based search engine instead of the default ersatz Solr. Requires --use-postgresql, automatically turns on --dot-search. --convert-search is recommended, but not required." env:"GOIARDI_PG_SEARCH"`
	UseStatsd         bool         `long:"use-statsd" description:"Whether or not to collect statistics about goiardi and send them to statsd." env:"GOIARDI_USE_STATSD"`
	StatsdAddr        string       `long:"statsd-addr" description:"IP address and port of statsd instance to connect to. (default 'localhost:8125')" env:"GOIARDI_STATSD_ADDR"`
	StatsdType        string       `long:"statsd-type" description:"statsd format, can be either 'standard' or 'datadog' (default 'standard')" env:"GOIARDI_STATSD_TYPE"`
	StatsdInstance    string       `long:"statsd-instance" description:"Statsd instance name to use for this server. Defaults to the server's hostname, with '.' replaced by '_'." env:"GOIARDI_STATSD_INSTANCE"`
	UseS3Upload       bool         `long:"use-s3-upload" description:"Store cookbook files in S3 rather than locally in memory or on disk. This or --local-filestore-dir must be set in SQL mode. Cannot be used with in-memory mode." env:"GOIARDI_USE_S3_UPLOAD"`
	AWSRegion         string       `long:"aws-region" description:"AWS region to use S3 uploads." env:"GOIARDI_AWS_REGION"`
	S3Bucket          string       `long:"s3-bucket" description:"The name of the S3 bucket storing the files." env:"GOIARDI_S3_BUCKET"`
	AWSDisableSSL     bool         `long:"aws-disable-ssl" description:"Set to disable SSL for the endpoint. Mostly useful just for testing." env:"GOIARDI_AWS_DISABLE_SSL"`
	S3Endpoint        string       `long:"s3-endpoint" description:"Set a different endpoint than the default s3.amazonaws.com. Mostly useful for testing with a fake S3 service, or if using an S3-compatible service." env:"GOIARDI_S3_ENDPOINT"`
	S3FilePeriod      int          `long:"s3-file-period" description:"Length of time, in minutes, to allow files to be saved to or retrieved from S3 by the client. Defaults to 15 minutes." env:"GOIARDI_S3_FILE_PERIOD"`
	UseExtSecrets     bool         `long:"use-external-secrets" description:"Use an external service to store secrets (currently user/client public keys). Currently only vault is supported." env:"GOIARDI_USE_EXTERNAL_SECRETS"`
	VaultAddr         string       `long:"vault-addr" description:"Specify address of vault server (i.e. https://127.0.0.1:8200). Defaults to the value of VAULT_ADDR."`
	VaultShoveyKey    string       `long:"vault-shovey-key" description:"Specify a path in vault holding shovey's private key. The key must be put in vault as 'privateKey=<contents>'." env:"GOIARDI_VAULT_SHOVEY_KEY"`
	IndexValTrim      int          `short:"T" long:"index-val-trim" description:"Trim values indexed for chef search to this many characters (keys are untouched). If not set or set <= 0, trimming is disabled. This behavior will change with the next major release." env:"GOIARDI_INDEX_VAL_TRIM"`
	// hidden argument to print a formatted man page to stdout and exit
	PrintManPage bool `long:"print-man-page" hidden:"true"`
}

// The goiardi version.
<<<<<<< HEAD
const Version = "1.0.0-dev"
=======
const Version = "0.11.3"
>>>>>>> 81638fc1

// The chef version we're at least aiming for, even if it's not complete yet.
const ChefVersion = "12.0.0"

// The default time difference allowed between the server's clock and the time
// in the X-OPS-TIMESTAMP header.
const DefaultTimeSlew = "15m"

/* The general plan is to read the command-line options, then parse the config
 * file, fill in the config struct with those values, then apply the
 * command-line options to the config struct. We read the cli options first so
 * we know to look for a different config file if needed, but otherwise the
 * command line options override what's in the config file. */

func initConfig() *Conf { return &Conf{} }

// Config struct with the options specified on the command line or in the config
// file.
var Config = initConfig()

// ParseConfigOptions reads and applies arguments from the command line and the
// configuration file, merging them together as needed, with command line options
// taking precedence over options in the config file.
func ParseConfigOptions() error {
	var opts = &Options{}
	parser := flags.NewParser(opts, flags.Default)
	parser.ShortDescription = fmt.Sprintf("A Chef server, in Go - version %s", Version)
	parser.LongDescription = "With no arguments, goiardi runs without any authentication or persistence entirely in memory. For authentication, persistence, stability, or other features, run goiardi with the appropriate combination of flags (or set options in the configuration file).\n\nMany of goiardi's command line arguments can be set with environment variables instead of flags, if desired. The options that allow this are followed by the name of the appropriate environment variable (e.g. [$GOIARDI_SOME_OPTION])."
	parser.NamespaceDelimiter = "-"
	if hideVaultOptions {
		vopts := []string{"vault-addr", "vault-shovey-key", "use-external-secrets"}
		for _, v := range vopts {
			c := parser.FindOptionByLongName(v)
			c.Hidden = true
		}
	}
	_, err := parser.Parse()

	if err != nil {
		if err.(*flags.Error).Type == flags.ErrHelp {
			os.Exit(0)
		} else {
			log.Println(err)
			os.Exit(1)
		}
	}
	if opts.PrintManPage {
		parser.LongDescription = strings.Replace(parser.LongDescription, "\n\n", "\n.PP\n", -1)
		parser.WriteManPage(os.Stdout)
		os.Exit(0)
	}

	if opts.Version {
		fmt.Printf("goiardi version %s (git hash: %s) built with %s (aiming for compatibility with Chef Server version %s).\n", Version, GitHash, runtime.Version(), ChefVersion)
		os.Exit(0)
	}

	/* Load the config file. Command-line options have precedence over
	 * config file options. */
	if opts.ConfFile != "" {
		if _, err := toml.DecodeFile(opts.ConfFile, Config); err != nil {
			log.Println(err)
			os.Exit(1)
		}
		Config.ConfFile = opts.ConfFile
		Config.FreezeData = false
	}

	if opts.Export != "" && opts.Import != "" {
		log.Println("Cannot use -x/--export and -m/--import flags together.")
		os.Exit(1)
	}

	if opts.Export != "" {
		Config.DoExport = true
		Config.ImpExFile = opts.Export
	} else if opts.Import != "" {
		Config.DoImport = true
		Config.ImpExFile = opts.Import
	}

	if opts.Hostname != "" {
		Config.Hostname = opts.Hostname
	} else {
		if Config.Hostname == "" {
			Config.Hostname, err = os.Hostname()
			if err != nil {
				log.Println(err)
				Config.Hostname = "localhost"
			}
		}
	}

	if opts.ProxyHostname != "" {
		Config.ProxyHostname = opts.ProxyHostname
	}
	if Config.ProxyHostname == "" {
		Config.ProxyHostname = Config.Hostname
	}

	if opts.DataStoreFile != "" {
		Config.DataStoreFile = opts.DataStoreFile
	}

	if opts.IndexFile != "" {
		Config.IndexFile = opts.IndexFile
	}

	// Use MySQL?
	if opts.UseMySQL {
		Config.UseMySQL = opts.UseMySQL
		// fill in Config with any cli mysql flags
		if opts.MySQL.Username != "" {
			Config.MySQL.Username = opts.MySQL.Username
		}
		if opts.MySQL.Password != "" {
			Config.MySQL.Password = opts.MySQL.Password
		}
		if opts.MySQL.Protocol != "" {
			Config.MySQL.Protocol = opts.MySQL.Protocol
		}
		if opts.MySQL.Address != "" {
			Config.MySQL.Address = opts.MySQL.Address
		}
		if opts.MySQL.Port != "" {
			Config.MySQL.Port = opts.MySQL.Port
		}
		if opts.MySQL.Dbname != "" {
			Config.MySQL.Dbname = opts.MySQL.Dbname
		}
		if opts.MySQL.ExtraParams != nil {
			if Config.MySQL.ExtraParams == nil {
				Config.MySQL.ExtraParams = make(map[string]string)
			}
			for k, v := range opts.MySQL.ExtraParams {
				Config.MySQL.ExtraParams[k] = v
			}
		}
	}

	// Use Postgres?
	if opts.UsePostgreSQL {
		Config.UsePostgreSQL = opts.UsePostgreSQL
		// fill in Config with any cli postgres flags
		if opts.PostgreSQL.Username != "" {
			Config.PostgreSQL.Username = opts.PostgreSQL.Username
		}
		if opts.PostgreSQL.Password != "" {
			Config.PostgreSQL.Password = opts.PostgreSQL.Password
		}
		if opts.PostgreSQL.Host != "" {
			Config.PostgreSQL.Host = opts.PostgreSQL.Host
		}
		if opts.PostgreSQL.Port != "" {
			Config.PostgreSQL.Port = opts.PostgreSQL.Port
		}
		if opts.PostgreSQL.Dbname != "" {
			Config.PostgreSQL.Dbname = opts.PostgreSQL.Dbname
		}
		if opts.PostgreSQL.SSLMode != "" {
			Config.PostgreSQL.SSLMode = opts.PostgreSQL.SSLMode
		}
	}

	if Config.UseMySQL && Config.UsePostgreSQL {
		err := fmt.Errorf("The MySQL and Postgres options cannot be used together.")
		log.Println(err)
		os.Exit(1)
	}

	// Use Postgres search?
	if opts.PgSearch {
		// make sure postgres is enabled
		if !Config.UsePostgreSQL {
			err := fmt.Errorf("--pg-search requires --use-postgresql (which makes sense, really).")
			log.Println(err)
			os.Exit(1)
		}
		Config.PgSearch = opts.PgSearch
	}

	if Config.DataStoreFile != "" && (Config.UseMySQL || Config.UsePostgreSQL) {
		err := fmt.Errorf("The MySQL or Postgres and data store options may not be specified together.")
		log.Println(err)
		os.Exit(1)
	}

	if !((Config.DataStoreFile == "" && Config.IndexFile == "") || ((Config.DataStoreFile != "" || (Config.UseMySQL || Config.UsePostgreSQL)) && Config.IndexFile != "")) {
		err := fmt.Errorf("-i and -D must either both be specified, or not specified")
		log.Println(err)
		os.Exit(1)
	}

	if (Config.UseMySQL || Config.UsePostgreSQL) && (Config.IndexFile == "" && !Config.PgSearch) {
		err := fmt.Errorf("An index file must be specified with -i or --index-file (or the 'index-file' config file option) when running with a MySQL or PostgreSQL backend.")
		log.Println(err)
		os.Exit(1)
	}

	if Config.IndexFile != "" && (Config.DataStoreFile != "" || (Config.UseMySQL || Config.UsePostgreSQL)) {
		Config.FreezeData = true
	}

	if opts.LogFile != "" {
		Config.LogFile = opts.LogFile
	}
	if opts.SysLog {
		Config.SysLog = opts.SysLog
	}
	if Config.LogFile != "" {
		lfp, lerr := os.OpenFile(Config.LogFile, os.O_APPEND|os.O_WRONLY|os.O_CREATE, os.ModeAppend|0666)
		if lerr != nil {
			log.Println(err)
			os.Exit(1)
		}
		log.SetOutput(lfp)
	}
	if dlev := len(opts.Verbose); dlev != 0 {
		Config.DebugLevel = dlev
	}
	if opts.LogLevel != "" {
		Config.LogLevel = opts.LogLevel
	}
	if Config.LogLevel != "" {
		if lev, ok := LogLevelNames[strings.ToLower(Config.LogLevel)]; ok && Config.DebugLevel == 0 {
			Config.DebugLevel = lev
		}
	}
	if Config.DebugLevel > 5 {
		Config.DebugLevel = 5
	}

	Config.DebugLevel = int(logger.LevelFatal) - Config.DebugLevel
	logger.SetLevel(logger.LogLevel(Config.DebugLevel))
	debugLevel := map[int]string{0: "debug", 1: "info", 2: "warning", 3: "error", 4: "critical", 5: "fatal"}
	log.Printf("Logging at %s level", debugLevel[Config.DebugLevel])
	// Tired of battling with syslog junk with the logger library. Deal
	// with it ourselves.
	lerr := setLogger(Config.SysLog)
	if lerr != nil {
		log.Println(lerr.Error())
		os.Exit(1)
	}

	/* Database options */

	// Don't bother setting a default mysql port if mysql isn't used
	if Config.UseMySQL {
		if Config.MySQL.Port == "" {
			Config.MySQL.Port = "3306"
		}
	}

	// set default Postgres options
	if Config.UsePostgreSQL {
		if Config.PostgreSQL.Port == "" {
			Config.PostgreSQL.Port = "5432"
		}
	}

	if opts.LocalFstoreDir != "" {
		Config.LocalFstoreDir = opts.LocalFstoreDir
	}

	// s3 upload conf
	if opts.UseS3Upload {
		Config.UseS3Upload = opts.UseS3Upload
	}
	if Config.UseS3Upload {
		if !Config.UseMySQL && !Config.UsePostgreSQL {
			logger.Fatalf("S3 uploads must be used in SQL mode, not in-memory mode.")
			os.Exit(1)
		}
		if opts.AWSRegion != "" {
			Config.AWSRegion = opts.AWSRegion
		}
		if opts.S3Bucket != "" {
			Config.S3Bucket = opts.S3Bucket
		}
		if opts.AWSDisableSSL {
			Config.AWSDisableSSL = opts.AWSDisableSSL
		}
		if opts.S3Endpoint != "" {
			Config.S3Endpoint = opts.S3Endpoint
		}
		if opts.S3FilePeriod != 0 {
			Config.S3FilePeriod = opts.S3FilePeriod
		}

		if Config.S3FilePeriod == 0 {
			Config.S3FilePeriod = 15
		}
	}

	if Config.LocalFstoreDir == "" && ((Config.UseMySQL || Config.UsePostgreSQL) && !Config.UseS3Upload) {
		logger.Fatalf("local-filestore-dir or use-s3-upload must be set and configured when running goiardi in SQL mode")
		os.Exit(1)
	}
	if Config.LocalFstoreDir != "" {
		finfo, ferr := os.Stat(Config.LocalFstoreDir)
		if ferr != nil {
			logger.Fatalf("Error checking local filestore dir: %s", ferr.Error())
			os.Exit(1)
		}
		if !finfo.IsDir() {
			logger.Fatalf("Local filestore dir %s is not a directory", Config.LocalFstoreDir)
			os.Exit(1)
		}
	}

	if !Config.FreezeData && (opts.FreezeInterval != 0 || Config.FreezeInterval != 0) {
		logger.Warningf("FYI, setting the freeze data interval's not especially useful without setting the index and data files.")
	}
	if opts.FreezeInterval != 0 {
		Config.FreezeInterval = opts.FreezeInterval
	}
	if Config.FreezeInterval == 0 {
		Config.FreezeInterval = 10
	}

	/* Root directory for certs and the like */
	if opts.ConfRoot != "" {
		Config.ConfRoot = opts.ConfRoot
	}

	if Config.ConfRoot == "" {
		if Config.ConfFile != "" {
			Config.ConfRoot = path.Dir(Config.ConfFile)
		} else {
			Config.ConfRoot = "."
		}
	}

	if opts.Ipaddress != "" {
		Config.Ipaddress = opts.Ipaddress
	}
	if Config.Ipaddress != "" {
		ip := net.ParseIP(Config.Ipaddress)
		if ip == nil {
			logger.Fatalf("IP address '%s' is not valid", Config.Ipaddress)
			os.Exit(1)
		}
	}

	if opts.Port != 0 {
		Config.Port = opts.Port
	}
	if Config.Port == 0 {
		Config.Port = 4545
	}

	if opts.ProxyPort != 0 {
		Config.ProxyPort = opts.ProxyPort
	}
	if Config.ProxyPort == 0 {
		Config.ProxyPort = Config.Port
	}

	// secret storage config
	if opts.UseExtSecrets {
		Config.UseExtSecrets = opts.UseExtSecrets
	}
	if opts.VaultAddr != "" {
		Config.VaultAddr = opts.VaultAddr
	}

	if opts.UseSSL {
		Config.UseSSL = opts.UseSSL
	}
	if opts.SSLCert != "" {
		Config.SSLCert = opts.SSLCert
	}
	if opts.SSLKey != "" {
		Config.SSLKey = opts.SSLKey
	}
	if opts.HTTPSUrls {
		Config.HTTPSUrls = opts.HTTPSUrls
	}
	// SSL setup
	if Config.Port == 80 {
		Config.UseSSL = false
	} else if Config.Port == 443 {
		Config.UseSSL = true
	}
	if Config.UseSSL {
		if Config.SSLCert == "" || Config.SSLKey == "" {
			logger.Fatalf("SSL mode requires specifying both a certificate and a key file.")
			os.Exit(1)
		}
		/* If the SSL cert and key are not absolute files, join them
		 * with the conf root */
		if !path.IsAbs(Config.SSLCert) {
			Config.SSLCert = path.Join(Config.ConfRoot, Config.SSLCert)
		}
		if !path.IsAbs(Config.SSLKey) {
			Config.SSLKey = path.Join(Config.ConfRoot, Config.SSLKey)
		}
	}

	if opts.TimeSlew != "" {
		Config.TimeSlew = opts.TimeSlew
	}
	if Config.TimeSlew != "" {
		d, derr := time.ParseDuration(Config.TimeSlew)
		if derr != nil {
			logger.Fatalf("Error parsing time-slew: %s", derr.Error())
			os.Exit(1)
		}
		Config.TimeSlewDur = d
	} else {
		Config.TimeSlewDur, _ = time.ParseDuration(DefaultTimeSlew)
	}

	if opts.UseAuth {
		Config.UseAuth = opts.UseAuth
	}

	if opts.DisableWebUI {
		Config.DisableWebUI = opts.DisableWebUI
	}

	if opts.LogEvents {
		Config.LogEvents = opts.LogEvents
	}

	if opts.LogEventKeep != 0 {
		Config.LogEventKeep = opts.LogEventKeep
	}

	// Set max sizes for objects and json requests.
	if opts.ObjMaxSize != 0 {
		Config.ObjMaxSize = opts.ObjMaxSize
	}
	if opts.JSONReqMaxSize != 0 {
		Config.JSONReqMaxSize = opts.JSONReqMaxSize
	}
	if Config.ObjMaxSize == 0 {
		Config.ObjMaxSize = 10485760
	}
	if Config.JSONReqMaxSize == 0 {
		Config.JSONReqMaxSize = 1000000
	}

	if opts.UseUnsafeMemStore {
		Config.UseUnsafeMemStore = opts.UseUnsafeMemStore
		logger.Warningf("UseUnsafeMemStore is deprecated, and will be removed in a future version of goiardi.")
	}

	if opts.DbPoolSize != 0 {
		Config.DbPoolSize = opts.DbPoolSize
	}
	if opts.MaxConn != 0 {
		Config.MaxConn = opts.MaxConn
	}
	if !UsingDB() {
		if Config.DbPoolSize != 0 {
			logger.Infof("db-pool-size is set to %d, which is not particularly useful if you are not using one of the SQL databases.", Config.DbPoolSize)
		}
		if Config.MaxConn != 0 {
			logger.Infof("max-connections is set to %d, which is not particularly useful if you are not using one of the SQL databases.", Config.MaxConn)
		}
	}
	if opts.UseSerf {
		Config.UseSerf = opts.UseSerf
	}
	if Config.UseSerf {
		if opts.SerfAddr != "" {
			Config.SerfAddr = opts.SerfAddr
		}
		if Config.SerfAddr == "" {
			Config.SerfAddr = "127.0.0.1:7373"
		}
	}
	if opts.SerfEventAnnounce {
		Config.SerfEventAnnounce = opts.SerfEventAnnounce
	}
	if Config.SerfEventAnnounce && !Config.UseSerf {
		logger.Fatalf("--serf-event-announce requires --use-serf")
		os.Exit(1)
	}

	if opts.UseShovey {
		if !Config.UseSerf {
			logger.Fatalf("--use-shovey requires --use-serf to be enabled")
			os.Exit(1)
		}
		Config.UseShovey = opts.UseShovey
	}

	// shovey signing key stuff
	if opts.SignPrivKey != "" {
		Config.SignPrivKey = opts.SignPrivKey
	}
	if opts.VaultShoveyKey != "" {
		Config.VaultShoveyKey = opts.VaultShoveyKey
	}

	// if using shovey, open the existing, or create if absent, signing
	// keys.
	if Config.UseShovey {
		if Config.UseExtSecrets {
			if Config.VaultShoveyKey == "" {
				Config.VaultShoveyKey = "keys/shovey/signing"
			}
		} else {
			if Config.SignPrivKey == "" {
				Config.SignPrivKey = path.Join(Config.ConfRoot, "shovey-sign_rsa")
			} else if !path.IsAbs(Config.SignPrivKey) {
				Config.SignPrivKey = path.Join(Config.ConfRoot, Config.SignPrivKey)
			}
			privfp, err := os.Open(Config.SignPrivKey)
			if err != nil {
				logger.Fatalf("Private key %s for signing shovey requests not found. Please create a set of RSA keys for this purpose.", Config.SignPrivKey)
				os.Exit(1)
			}
			privPem, err := ioutil.ReadAll(privfp)
			if err != nil {
				logger.Fatalf(err.Error())
				os.Exit(1)
			}
			privBlock, _ := pem.Decode(privPem)
			if privBlock == nil {
				logger.Fatalf("Invalid block size for private key for shovey")
				os.Exit(1)
			}
			privKey, err := x509.ParsePKCS1PrivateKey(privBlock.Bytes)
			if err != nil {
				logger.Fatalf(err.Error())
				os.Exit(1)
			}
			Key.Lock()
			defer Key.Unlock()
			Key.PrivKey = privKey
		}
	}

	if opts.DotSearch {
		Config.DotSearch = opts.DotSearch
	} else if Config.PgSearch {
		Config.DotSearch = true
	}
	if Config.DotSearch {
		if opts.ConvertSearch {
			Config.ConvertSearch = opts.ConvertSearch
		}
	}
	if Config.IndexFile != "" && Config.PgSearch {
		logger.Infof("Specifying an index file for search while using the postgres search isn't useful.")
	}

	// statsd configuration
	if opts.UseStatsd {
		Config.UseStatsd = opts.UseStatsd
	}
	if opts.StatsdAddr != "" {
		Config.StatsdAddr = opts.StatsdAddr
	}
	if opts.StatsdType != "" {
		Config.StatsdType = opts.StatsdType
	}
	if opts.StatsdInstance != "" {
		Config.StatsdInstance = opts.StatsdInstance
	}
	if Config.StatsdAddr == "" {
		Config.StatsdAddr = "localhost:8125"
	}
	if Config.StatsdType == "" {
		Config.StatsdType = "standard"
	}
	if Config.StatsdInstance == "" {
		Config.StatsdInstance = strings.Replace(Config.Hostname, ".", "_", -1)
	}
	if opts.IndexValTrim != 0 {
		Config.IndexValTrim = opts.IndexValTrim
	}
	if Config.IndexValTrim <= 0 {
		logger.Infof("Trimming values in search index disabled")
		if Config.IndexValTrim == 0 {
			logger.Warningf("index-val-trim's default behavior when not set or set to 0 is to disable search index value trimming; this behavior will change with the next goiardi release")
		}
	} else {
		logger.Infof("Trimming values in search index to %d characters", Config.IndexValTrim)
	}

	// Environment variables
	if len(Config.EnvVars) != 0 {
		for _, v := range Config.EnvVars {
			logger.Debugf("setting %s", v)
			env := strings.SplitN(v, "=", 2)
			if len(env) != 2 {
				logger.Fatalf("Error setting environment variable %s - seems to be malformed.", v)
				os.Exit(1)
			}
			if verr := os.Setenv(env[0], env[1]); verr != nil {
				logger.Fatalf(verr.Error())
				os.Exit(1)
			}
		}
	}

	return nil
}

// ListenAddr builds the address and port goiardi is configured to listen on.
func ListenAddr() string {
	listenAddr := net.JoinHostPort(Config.Ipaddress, strconv.Itoa(Config.Port))
	return listenAddr
}

// ServerHostname returns the hostname and port goiardi is configured to use.
func ServerHostname() string {
	if !(Config.ProxyPort == 80 || Config.ProxyPort == 443) {
		return net.JoinHostPort(Config.ProxyHostname, strconv.Itoa(Config.ProxyPort))
	}
	return Config.ProxyHostname
}

// ServerBaseURL returns the base scheme+hostname portion of a goiardi URL.
func ServerBaseURL() string {
	var urlScheme string
	if Config.UseSSL || Config.HTTPSUrls {
		urlScheme = "https"
	} else {
		urlScheme = "http"
	}
	url := fmt.Sprintf("%s://%s", urlScheme, ServerHostname())
	return url
}

// UsingDB returns true if we're using any db engine, false if using the
// in-memory data store.
func UsingDB() bool {
	return Config.UseMySQL || Config.UsePostgreSQL
}

func UsingExternalSecrets() bool {
	return Config.UseExtSecrets
}<|MERGE_RESOLUTION|>--- conflicted
+++ resolved
@@ -212,11 +212,7 @@
 }
 
 // The goiardi version.
-<<<<<<< HEAD
 const Version = "1.0.0-dev"
-=======
-const Version = "0.11.3"
->>>>>>> 81638fc1
 
 // The chef version we're at least aiming for, even if it's not complete yet.
 const ChefVersion = "12.0.0"
