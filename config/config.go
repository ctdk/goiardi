/* Goiardi configuration. */

/*
 * Copyright (c) 2013-2016, Jeremy Bingham (<jeremy@goiardi.gl>)
 *
 * Licensed under the Apache License, Version 2.0 (the "License");
 * you may not use this file except in compliance with the License.
 * You may obtain a copy of the License at
 *
 *     http://www.apache.org/licenses/LICENSE-2.0
 *
 * Unless required by applicable law or agreed to in writing, software
 * distributed under the License is distributed on an "AS IS" BASIS,
 * WITHOUT WARRANTIES OR CONDITIONS OF ANY KIND, either express or implied.
 * See the License for the specific language governing permissions and
 * limitations under the License.
 */

// Package config parses command line flags and config files, and defines
// options used elsewhere in goiardi.
package config

import (
	"crypto/rsa"
	"crypto/x509"
	"encoding/pem"
	"fmt"
	"io/ioutil"
	"log"
	"net"
	"os"
	"path"
	"runtime"
	"strconv"
	"strings"
	"sync"
	"time"

	"github.com/BurntSushi/toml"
	"github.com/jessevdk/go-flags"
	"github.com/tideland/golib/logger"
)

// Conf is the master struct for holding configuration options.
type Conf struct {
	Ipaddress         string
	Port              int
	Hostname          string
	ProxyHostname     string `toml:"proxy-hostname"`
	ProxyPort         int    `toml:"proxy-port"`
	ConfFile          string `toml:"conf-file"`
	IndexFile         string `toml:"index-file"`
	DataStoreFile     string `toml:"data-file"`
	DebugLevel        int    `toml:"debug-level"`
	LogLevel          string `toml:"log-level"`
	FreezeInterval    int    `toml:"freeze-interval"`
	FreezeData        bool   `toml:"freeze-data"`
	LogFile           string `toml:"log-file"`
	SysLog            bool   `toml:"syslog"`
	UseAuth           bool   `toml:"use-auth"`
	TimeSlew          string `toml:"time-slew"`
	TimeSlewDur       time.Duration
	ConfRoot          string       `toml:"conf-root"`
	UseSSL            bool         `toml:"use-ssl"`
	SSLCert           string       `toml:"ssl-cert"`
	SSLKey            string       `toml:"ssl-key"`
	HTTPSUrls         bool         `toml:"https-urls"`
	DisableWebUI      bool         `toml:"disable-webui"`
	UseMySQL          bool         `toml:"use-mysql"`
	MySQL             MySQLdb      `toml:"mysql"`
	UsePostgreSQL     bool         `toml:"use-postgresql"`
	PostgreSQL        PostgreSQLdb `toml:"postgresql"`
	LocalFstoreDir    string       `toml:"local-filestore-dir"`
	LogEvents         bool         `toml:"log-events"`
	LogEventKeep      int          `toml:"log-event-keep"`
	DoExport          bool
	DoImport          bool
	ImpExFile         string
	ObjMaxSize        int64    `toml:"obj-max-size"`
	JSONReqMaxSize    int64    `toml:"json-req-max-size"`
	UseUnsafeMemStore bool     `toml:"use-unsafe-mem-store"`
	DbPoolSize        int      `toml:"db-pool-size"`
	MaxConn           int      `toml:"max-connections"`
	UseSerf           bool     `toml:"use-serf"`
	SerfEventAnnounce bool     `toml:"serf-event-announce"`
	SerfAddr          string   `toml:"serf-addr"`
	UseShovey         bool     `toml:"use-shovey"`
	SignPrivKey       string   `toml:"sign-priv-key"`
	DotSearch         bool     `toml:"dot-search"`
	ConvertSearch     bool     `toml:"convert-search"`
	PgSearch          bool     `toml:"pg-search"`
	UseStatsd         bool     `toml:"use-statsd"`
	StatsdAddr        string   `toml:"statsd-addr"`
	StatsdType        string   `toml:"statsd-type"`
	StatsdInstance    string   `toml:"statsd-instance"`
	UseS3Upload       bool     `toml:"use-s3-upload"`
	AWSRegion         string   `toml:"aws-region"`
	S3Bucket          string   `toml:"s3-bucket"`
	AWSDisableSSL     bool     `toml:"aws-disable-ssl"`
	S3Endpoint        string   `toml:"s3-endpoint"`
	S3FilePeriod      int      `toml:"s3-file-period"`
	UseExtSecrets     bool     `toml:"use-external-secrets"`
	VaultAddr         string   `toml:"vault-addr"`
	VaultShoveyKey    string   `toml:"vault-shovey-key"`
	EnvVars           []string `toml:"env-vars"`
}

// SigningKeys are the public and private keys for signing shovey requests.
type SigningKeys struct {
	sync.RWMutex
	PrivKey *rsa.PrivateKey
}

// Key is the initialized shovey public and private keys.
var Key = &SigningKeys{}

// GitHash is the git hash (supplied with '-ldflags "-X config.GitHash=<hash>"')
// of goiardi when it was compiled.
var GitHash = "unknown"

// LogLevelNames give convenient, easier to remember than number name for the
// different levels of logging.
var LogLevelNames = map[string]int{"debug": 5, "info": 4, "warning": 3, "error": 2, "critical": 1, "fatal": 0}

// MySQLdb holds MySQL connection options.
type MySQLdb struct {
	Username    string
	Password    string
	Protocol    string
	Address     string
	Port        string
	Dbname      string
	ExtraParams map[string]string `toml:"extra_params"`
}

// PostgreSQLdb holds Postgres connection options.
type PostgreSQLdb struct {
	Username string
	Password string
	Host     string
	Port     string
	Dbname   string
	SSLMode  string
}

// Options holds options set from the command line, which are then merged with
// the options in Conf. Configurations from the command line are preferred to
// those set in the config file.
type Options struct {
	Version           bool   `short:"v" long:"version" description:"Print version info."`
	Verbose           []bool `short:"V" long:"verbose" description:"Show verbose debug information. Repeat for more verbosity."`
	ConfFile          string `short:"c" long:"config" description:"Specify a config file to use."`
	Ipaddress         string `short:"I" long:"ipaddress" description:"Listen on a specific IP address."`
	Hostname          string `short:"H" long:"hostname" description:"Hostname to use for this server. Defaults to hostname reported by the kernel."`
	Port              int    `short:"P" long:"port" description:"Port to listen on. If port is set to 443, SSL will be activated. (default: 4545)"`
	ProxyHostname     string `short:"Z" long:"proxy-hostname" description:"Hostname to report to clients if this goiardi server is behind a proxy using a different hostname. See also --proxy-port. Can be used with --proxy-port or alone, or not at all."`
	ProxyPort         int    `short:"W" long:"proxy-port" description:"Port to report to clients if this goiardi server is behind a proxy using a different port than the port goiardi is listening on. Can be used with --proxy-hostname or alone, or not at all."`
	IndexFile         string `short:"i" long:"index-file" description:"File to save search index data to."`
	DataStoreFile     string `short:"D" long:"data-file" description:"File to save data store data to."`
	FreezeInterval    int    `short:"F" long:"freeze-interval" description:"Interval in seconds to freeze in-memory data structures to disk if there have been any changes (requires -i/--index-file and -D/--data-file options to be set). (Default 10 seconds.)"`
	LogFile           string `short:"L" long:"log-file" description:"Log to file X"`
	SysLog            bool   `short:"s" long:"syslog" description:"Log to syslog rather than a log file. Incompatible with -L/--log-file."`
	TimeSlew          string `long:"time-slew" description:"Time difference allowed between the server's clock and the time in the X-OPS-TIMESTAMP header. Formatted like 5m, 150s, etc. Defaults to 15m."`
	ConfRoot          string `long:"conf-root" description:"Root directory for configs and certificates. Default: the directory the config file is in, or the current directory if no config file is set."`
	UseAuth           bool   `short:"A" long:"use-auth" description:"Use authentication. Default: false."`
	UseSSL            bool   `long:"use-ssl" description:"Use SSL for connections. If --port is set to 433, this will automatically be turned on. If it is set to 80, it will automatically be turned off. Default: off. Requires --ssl-cert and --ssl-key."`
	SSLCert           string `long:"ssl-cert" description:"SSL certificate file. If a relative path, will be set relative to --conf-root."`
	SSLKey            string `long:"ssl-key" description:"SSL key file. If a relative path, will be set relative to --conf-root."`
	HTTPSUrls         bool   `long:"https-urls" description:"Use 'https://' in URLs to server resources if goiardi is not using SSL for its connections. Useful when goiardi is sitting behind a reverse proxy that uses SSL, but is communicating with the proxy over HTTP."`
	DisableWebUI      bool   `long:"disable-webui" description:"If enabled, disables connections and logins to goiardi over the webui interface."`
	UseMySQL          bool   `long:"use-mysql" description:"Use a MySQL database for data storage. Configure database options in the config file."`
	UsePostgreSQL     bool   `long:"use-postgresql" description:"Use a PostgreSQL database for data storage. Configure database options in the config file."`
	LocalFstoreDir    string `long:"local-filestore-dir" description:"Directory to save uploaded files in. Optional when running in in-memory mode, *mandatory* (unless using S3 uploads) for SQL mode."`
	LogEvents         bool   `long:"log-events" description:"Log changes to chef objects."`
	LogEventKeep      int    `short:"K" long:"log-event-keep" description:"Number of events to keep in the event log. If set, the event log will be checked periodically and pruned to this number of entries."`
	Export            string `short:"x" long:"export" description:"Export all server data to the given file, exiting afterwards. Should be used with caution. Cannot be used at the same time as -m/--import."`
	Import            string `short:"m" long:"import" description:"Import data from the given file, exiting afterwards. Cannot be used at the same time as -x/--export."`
	ObjMaxSize        int64  `short:"Q" long:"obj-max-size" description:"Maximum object size in bytes for the file store. Default 10485760 bytes (10MB)."`
	JSONReqMaxSize    int64  `short:"j" long:"json-req-max-size" description:"Maximum size for a JSON request from the client. Per chef-pedant, default is 1000000."`
	UseUnsafeMemStore bool   `long:"use-unsafe-mem-store" description:"Use the faster, but less safe, old method of storing data in the in-memory data store with pointers, rather than encoding the data with gob and giving a new copy of the object to each requestor. If this is enabled goiardi will run faster in in-memory mode, but one goroutine could change an object while it's being used by another. Has no effect when using an SQL backend."`
	DbPoolSize        int    `long:"db-pool-size" description:"Number of idle db connections to maintain. Only useful when using one of the SQL backends. Default is 0 - no idle connections retained"`
	MaxConn           int    `long:"max-connections" description:"Maximum number of connections allowed for the database. Only useful when using one of the SQL backends. Default is 0 - unlimited."`
	UseSerf           bool   `long:"use-serf" description:"If set, have goidari use serf to send and receive events and queries from a serf cluster. Required for shovey."`
	SerfEventAnnounce bool   `long:"serf-event-announce" description:"Announce log events and joining the serf cluster over serf, as serf events. Requires --use-serf."`
	SerfAddr          string `long:"serf-addr" description:"IP address and port to use for RPC communication with a serf agent. Defaults to 127.0.0.1:7373."`
	UseShovey         bool   `long:"use-shovey" description:"Enable using shovey for sending jobs to nodes. Requires --use-serf."`
	SignPrivKey       string `long:"sign-priv-key" description:"Path to RSA private key used to sign shovey requests."`
	DotSearch         bool   `long:"dot-search" description:"If set, searches will use . to separate elements instead of _."`
	ConvertSearch     bool   `long:"convert-search" description:"If set, convert _ syntax searches to . syntax. Only useful if --dot-search is set."`
	PgSearch          bool   `long:"pg-search" description:"Use the new Postgres based search engine instead of the default ersatz Solr. Requires --use-postgresql, automatically turns on --dot-search. --convert-search is recommended, but not required."`
	UseStatsd         bool   `long:"use-statsd" description:"Whether or not to collect statistics about goiardi and send them to statsd."`
	StatsdAddr        string `long:"statsd-addr" description:"IP address and port of statsd instance to connect to. (default 'localhost:8125')"`
	StatsdType        string `long:"statsd-type" description:"statsd format, can be either 'standard' or 'datadog' (default 'standard')"`
	StatsdInstance    string `long:"statsd-instance" description:"Statsd instance name to use for this server. Defaults to the server's hostname, with '.' replaced by '_'."`
	UseS3Upload       bool   `long:"use-s3-upload" description:"Store cookbook files in S3 rather than locally in memory or on disk. This or --local-filestore-dir must be set in SQL mode. Cannot be used with in-memory mode."`
	AWSRegion         string `long:"aws-region" description:"AWS region to use S3 uploads."`
	S3Bucket          string `long:"s3-bucket" description:"The name of the S3 bucket storing the files."`
	AWSDisableSSL     bool   `long:"aws-disable-ssl" description:"Set to disable SSL for the endpoint. Mostly useful just for testing."`
	S3Endpoint        string `long:"s3-endpoint" description:"Set a different endpoint than the default s3.amazonaws.com. Mostly useful for testing with a fake S3 service, or if using an S3-compatible service."`
	S3FilePeriod      int    `long:"s3-file-period" description:"Length of time, in minutes, to allow files to be saved to or retrieved from S3 by the client. Defaults to 15 minutes."`
	UseExtSecrets     bool   `long:"use-external-secrets" description:"Use an external service to store secrets (currently user/client public keys). Currently only vault is supported."`
	VaultAddr         string `long:"vault-addr" description:"Specify address of vault server (i.e. https://127.0.0.1:8200). Defaults to the value of VAULT_ADDR."`
	VaultShoveyKey    string `long:"vault-shovey-key" description:"Specify a path in vault holding shovey's private key. The key must be put in vault as 'privateKey=<contents>'."`
}

// The goiardi version.
<<<<<<< HEAD
const Version = "1.0.0-dev"
=======
const Version = "0.11.2"
>>>>>>> c6bd2c99

// The chef version we're at least aiming for, even if it's not complete yet.
const ChefVersion = "12.0.0"

// The default time difference allowed between the server's clock and the time
// in the X-OPS-TIMESTAMP header.
const DefaultTimeSlew = "15m"

/* The general plan is to read the command-line options, then parse the config
 * file, fill in the config struct with those values, then apply the
 * command-line options to the config struct. We read the cli options first so
 * we know to look for a different config file if needed, but otherwise the
 * command line options override what's in the config file. */

func initConfig() *Conf { return &Conf{} }

// Config struct with the options specified on the command line or in the config
// file.
var Config = initConfig()

// ParseConfigOptions reads and applies arguments from the command line and the
// configuration file, merging them together as needed, with command line options
// taking precedence over options in the config file.
func ParseConfigOptions() error {
	var opts = &Options{}
	//_, err := flags.Parse(opts)
	parser := flags.NewParser(opts, flags.Default)
	if hideVaultOptions {
		vopts := []string{"vault-addr", "vault-shovey-key", "use-external-secrets"}
		for _, v := range vopts {
			c := parser.FindOptionByLongName(v)
			c.Hidden = true
		}
	}
	_, err := parser.Parse()

	if err != nil {
		if err.(*flags.Error).Type == flags.ErrHelp {
			os.Exit(0)
		} else {
			log.Println(err)
			os.Exit(1)
		}
	}

	if opts.Version {
		fmt.Printf("goiardi version %s (git hash: %s) built with %s (aiming for compatibility with Chef Server version %s).\n", Version, GitHash, runtime.Version(), ChefVersion)
		os.Exit(0)
	}

	/* Load the config file. Command-line options have precedence over
	 * config file options. */
	if opts.ConfFile != "" {
		if _, err := toml.DecodeFile(opts.ConfFile, Config); err != nil {
			log.Println(err)
			os.Exit(1)
		}
		Config.ConfFile = opts.ConfFile
		Config.FreezeData = false
	}

	if opts.Export != "" && opts.Import != "" {
		log.Println("Cannot use -x/--export and -m/--import flags together.")
		os.Exit(1)
	}

	if opts.Export != "" {
		Config.DoExport = true
		Config.ImpExFile = opts.Export
	} else if opts.Import != "" {
		Config.DoImport = true
		Config.ImpExFile = opts.Import
	}

	if opts.Hostname != "" {
		Config.Hostname = opts.Hostname
	} else {
		if Config.Hostname == "" {
			Config.Hostname, err = os.Hostname()
			if err != nil {
				log.Println(err)
				Config.Hostname = "localhost"
			}
		}
	}

	if opts.ProxyHostname != "" {
		Config.ProxyHostname = opts.ProxyHostname
	}
	if Config.ProxyHostname == "" {
		Config.ProxyHostname = Config.Hostname
	}

	if opts.DataStoreFile != "" {
		Config.DataStoreFile = opts.DataStoreFile
	}

	if opts.IndexFile != "" {
		Config.IndexFile = opts.IndexFile
	}

	// Use MySQL?
	if opts.UseMySQL {
		Config.UseMySQL = opts.UseMySQL
	}

	// Use Postgres?
	if opts.UsePostgreSQL {
		Config.UsePostgreSQL = opts.UsePostgreSQL
	}

	if Config.UseMySQL && Config.UsePostgreSQL {
		err := fmt.Errorf("The MySQL and Postgres options cannot be used together.")
		log.Println(err)
		os.Exit(1)
	}

	// Use Postgres search?
	if opts.PgSearch {
		// make sure postgres is enabled
		if !Config.UsePostgreSQL {
			err := fmt.Errorf("--pg-search requires --use-postgresql (which makes sense, really).")
			log.Println(err)
			os.Exit(1)
		}
		Config.PgSearch = opts.PgSearch
	}

	if Config.DataStoreFile != "" && (Config.UseMySQL || Config.UsePostgreSQL) {
		err := fmt.Errorf("The MySQL or Postgres and data store options may not be specified together.")
		log.Println(err)
		os.Exit(1)
	}

	if !((Config.DataStoreFile == "" && Config.IndexFile == "") || ((Config.DataStoreFile != "" || (Config.UseMySQL || Config.UsePostgreSQL)) && Config.IndexFile != "")) {
		err := fmt.Errorf("-i and -D must either both be specified, or not specified")
		log.Println(err)
		os.Exit(1)
	}

	if (Config.UseMySQL || Config.UsePostgreSQL) && (Config.IndexFile == "" && !Config.PgSearch) {
		err := fmt.Errorf("An index file must be specified with -i or --index-file (or the 'index-file' config file option) when running with a MySQL or PostgreSQL backend.")
		log.Println(err)
		os.Exit(1)
	}

	if Config.IndexFile != "" && (Config.DataStoreFile != "" || (Config.UseMySQL || Config.UsePostgreSQL)) {
		Config.FreezeData = true
	}

	if opts.LogFile != "" {
		Config.LogFile = opts.LogFile
	}
	if opts.SysLog {
		Config.SysLog = opts.SysLog
	}
	if Config.LogFile != "" {
		lfp, lerr := os.OpenFile(Config.LogFile, os.O_APPEND|os.O_WRONLY|os.O_CREATE, os.ModeAppend|0666)
		if lerr != nil {
			log.Println(err)
			os.Exit(1)
		}
		log.SetOutput(lfp)
	}
	if dlev := len(opts.Verbose); dlev != 0 {
		Config.DebugLevel = dlev
	}
	if Config.LogLevel != "" {
		if lev, ok := LogLevelNames[strings.ToLower(Config.LogLevel)]; ok && Config.DebugLevel == 0 {
			Config.DebugLevel = lev
		}
	}
	if Config.DebugLevel > 5 {
		Config.DebugLevel = 5
	}

	Config.DebugLevel = int(logger.LevelFatal) - Config.DebugLevel
	logger.SetLevel(logger.LogLevel(Config.DebugLevel))
	debugLevel := map[int]string{0: "debug", 1: "info", 2: "warning", 3: "error", 4: "critical", 5: "fatal"}
	log.Printf("Logging at %s level", debugLevel[Config.DebugLevel])
	// Tired of battling with syslog junk with the logger library. Deal
	// with it ourselves.
	lerr := setLogger(Config.SysLog)
	if lerr != nil {
		log.Println(lerr.Error())
		os.Exit(1)
	}

	/* Database options */

	// Don't bother setting a default mysql port if mysql isn't used
	if Config.UseMySQL {
		if Config.MySQL.Port == "" {
			Config.MySQL.Port = "3306"
		}
	}

	// set default Postgres options
	if Config.UsePostgreSQL {
		if Config.PostgreSQL.Port == "" {
			Config.PostgreSQL.Port = "5432"
		}
	}

	if opts.LocalFstoreDir != "" {
		Config.LocalFstoreDir = opts.LocalFstoreDir
	}

	// s3 upload conf
	if opts.UseS3Upload {
		Config.UseS3Upload = opts.UseS3Upload
	}
	if Config.UseS3Upload {
		if !Config.UseMySQL && !Config.UsePostgreSQL {
			logger.Fatalf("S3 uploads must be used in SQL mode, not in-memory mode.")
			os.Exit(1)
		}
		if opts.AWSRegion != "" {
			Config.AWSRegion = opts.AWSRegion
		}
		if opts.S3Bucket != "" {
			Config.S3Bucket = opts.S3Bucket
		}
		if opts.AWSDisableSSL {
			Config.AWSDisableSSL = opts.AWSDisableSSL
		}
		if opts.S3Endpoint != "" {
			Config.S3Endpoint = opts.S3Endpoint
		}
		if opts.S3FilePeriod != 0 {
			Config.S3FilePeriod = opts.S3FilePeriod
		}

		if Config.S3FilePeriod == 0 {
			Config.S3FilePeriod = 15
		}
	}

	if Config.LocalFstoreDir == "" && ((Config.UseMySQL || Config.UsePostgreSQL) && !Config.UseS3Upload) {
		logger.Fatalf("local-filestore-dir or use-s3-upload must be set and configured when running goiardi in SQL mode")
		os.Exit(1)
	}
	if Config.LocalFstoreDir != "" {
		finfo, ferr := os.Stat(Config.LocalFstoreDir)
		if ferr != nil {
			logger.Fatalf("Error checking local filestore dir: %s", ferr.Error())
			os.Exit(1)
		}
		if !finfo.IsDir() {
			logger.Fatalf("Local filestore dir %s is not a directory", Config.LocalFstoreDir)
			os.Exit(1)
		}
	}

	if !Config.FreezeData && (opts.FreezeInterval != 0 || Config.FreezeInterval != 0) {
		logger.Warningf("FYI, setting the freeze data interval's not especially useful without setting the index and data files.")
	}
	if opts.FreezeInterval != 0 {
		Config.FreezeInterval = opts.FreezeInterval
	}
	if Config.FreezeInterval == 0 {
		Config.FreezeInterval = 10
	}

	/* Root directory for certs and the like */
	if opts.ConfRoot != "" {
		Config.ConfRoot = opts.ConfRoot
	}

	if Config.ConfRoot == "" {
		if Config.ConfFile != "" {
			Config.ConfRoot = path.Dir(Config.ConfFile)
		} else {
			Config.ConfRoot = "."
		}
	}

	if opts.Ipaddress != "" {
		Config.Ipaddress = opts.Ipaddress
	}
	if Config.Ipaddress != "" {
		ip := net.ParseIP(Config.Ipaddress)
		if ip == nil {
			logger.Fatalf("IP address '%s' is not valid", Config.Ipaddress)
			os.Exit(1)
		}
	}

	if opts.Port != 0 {
		Config.Port = opts.Port
	}
	if Config.Port == 0 {
		Config.Port = 4545
	}

	if opts.ProxyPort != 0 {
		Config.ProxyPort = opts.ProxyPort
	}
	if Config.ProxyPort == 0 {
		Config.ProxyPort = Config.Port
	}

	// secret storage config
	if opts.UseExtSecrets {
		Config.UseExtSecrets = opts.UseExtSecrets
	}
	if opts.VaultAddr != "" {
		Config.VaultAddr = opts.VaultAddr
	}

	if opts.UseSSL {
		Config.UseSSL = opts.UseSSL
	}
	if opts.SSLCert != "" {
		Config.SSLCert = opts.SSLCert
	}
	if opts.SSLKey != "" {
		Config.SSLKey = opts.SSLKey
	}
	if opts.HTTPSUrls {
		Config.HTTPSUrls = opts.HTTPSUrls
	}
	// SSL setup
	if Config.Port == 80 {
		Config.UseSSL = false
	} else if Config.Port == 443 {
		Config.UseSSL = true
	}
	if Config.UseSSL {
		if Config.SSLCert == "" || Config.SSLKey == "" {
			logger.Fatalf("SSL mode requires specifying both a certificate and a key file.")
			os.Exit(1)
		}
		/* If the SSL cert and key are not absolute files, join them
		 * with the conf root */
		if !path.IsAbs(Config.SSLCert) {
			Config.SSLCert = path.Join(Config.ConfRoot, Config.SSLCert)
		}
		if !path.IsAbs(Config.SSLKey) {
			Config.SSLKey = path.Join(Config.ConfRoot, Config.SSLKey)
		}
	}

	if opts.TimeSlew != "" {
		Config.TimeSlew = opts.TimeSlew
	}
	if Config.TimeSlew != "" {
		d, derr := time.ParseDuration(Config.TimeSlew)
		if derr != nil {
			logger.Fatalf("Error parsing time-slew: %s", derr.Error())
			os.Exit(1)
		}
		Config.TimeSlewDur = d
	} else {
		Config.TimeSlewDur, _ = time.ParseDuration(DefaultTimeSlew)
	}

	if opts.UseAuth {
		Config.UseAuth = opts.UseAuth
	}

	if opts.DisableWebUI {
		Config.DisableWebUI = opts.DisableWebUI
	}

	if opts.LogEvents {
		Config.LogEvents = opts.LogEvents
	}

	if opts.LogEventKeep != 0 {
		Config.LogEventKeep = opts.LogEventKeep
	}

	// Set max sizes for objects and json requests.
	if opts.ObjMaxSize != 0 {
		Config.ObjMaxSize = opts.ObjMaxSize
	}
	if opts.JSONReqMaxSize != 0 {
		Config.JSONReqMaxSize = opts.JSONReqMaxSize
	}
	if Config.ObjMaxSize == 0 {
		Config.ObjMaxSize = 10485760
	}
	if Config.JSONReqMaxSize == 0 {
		Config.JSONReqMaxSize = 1000000
	}

	if opts.UseUnsafeMemStore {
		Config.UseUnsafeMemStore = opts.UseUnsafeMemStore
	}

	if opts.DbPoolSize != 0 {
		Config.DbPoolSize = opts.DbPoolSize
	}
	if opts.MaxConn != 0 {
		Config.MaxConn = opts.MaxConn
	}
	if !UsingDB() {
		if Config.DbPoolSize != 0 {
			logger.Infof("db-pool-size is set to %d, which is not particularly useful if you are not using one of the SQL databases.", Config.DbPoolSize)
		}
		if Config.MaxConn != 0 {
			logger.Infof("max-connections is set to %d, which is not particularly useful if you are not using one of the SQL databases.", Config.MaxConn)
		}
	}
	if opts.UseSerf {
		Config.UseSerf = opts.UseSerf
	}
	if Config.UseSerf {
		if opts.SerfAddr != "" {
			Config.SerfAddr = opts.SerfAddr
		}
		if Config.SerfAddr == "" {
			Config.SerfAddr = "127.0.0.1:7373"
		}
	}
	if opts.SerfEventAnnounce {
		Config.SerfEventAnnounce = opts.SerfEventAnnounce
	}
	if Config.SerfEventAnnounce && !Config.UseSerf {
		logger.Fatalf("--serf-event-announce requires --use-serf")
		os.Exit(1)
	}

	if opts.UseShovey {
		if !Config.UseSerf {
			logger.Fatalf("--use-shovey requires --use-serf to be enabled")
			os.Exit(1)
		}
		Config.UseShovey = opts.UseShovey
	}

	// shovey signing key stuff
	if opts.SignPrivKey != "" {
		Config.SignPrivKey = opts.SignPrivKey
	}
	if opts.VaultShoveyKey != "" {
		Config.VaultShoveyKey = opts.VaultShoveyKey
	}

	// if using shovey, open the existing, or create if absent, signing
	// keys.
	if Config.UseShovey {
		if Config.UseExtSecrets {
			if Config.VaultShoveyKey == "" {
				Config.VaultShoveyKey = "keys/shovey/signing"
			}
		} else {
			if Config.SignPrivKey == "" {
				Config.SignPrivKey = path.Join(Config.ConfRoot, "shovey-sign_rsa")
			} else if !path.IsAbs(Config.SignPrivKey) {
				Config.SignPrivKey = path.Join(Config.ConfRoot, Config.SignPrivKey)
			}
			privfp, err := os.Open(Config.SignPrivKey)
			if err != nil {
				logger.Fatalf("Private key %s for signing shovey requests not found. Please create a set of RSA keys for this purpose.", Config.SignPrivKey)
				os.Exit(1)
			}
			privPem, err := ioutil.ReadAll(privfp)
			if err != nil {
				logger.Fatalf(err.Error())
				os.Exit(1)
			}
			privBlock, _ := pem.Decode(privPem)
			if privBlock == nil {
				logger.Fatalf("Invalid block size for private key for shovey")
				os.Exit(1)
			}
			privKey, err := x509.ParsePKCS1PrivateKey(privBlock.Bytes)
			if err != nil {
				logger.Fatalf(err.Error())
				os.Exit(1)
			}
			Key.Lock()
			defer Key.Unlock()
			Key.PrivKey = privKey
		}
	}

	if opts.DotSearch {
		Config.DotSearch = opts.DotSearch
	} else if Config.PgSearch {
		Config.DotSearch = true
	}
	if Config.DotSearch {
		if opts.ConvertSearch {
			Config.ConvertSearch = opts.ConvertSearch
		}
	}
	if Config.IndexFile != "" && Config.PgSearch {
		logger.Infof("Specifying an index file for search while using the postgres search isn't useful.")
	}

	// statsd configuration
	if opts.UseStatsd {
		Config.UseStatsd = opts.UseStatsd
	}
	if opts.StatsdAddr != "" {
		Config.StatsdAddr = opts.StatsdAddr
	}
	if opts.StatsdType != "" {
		Config.StatsdType = opts.StatsdType
	}
	if opts.StatsdInstance != "" {
		Config.StatsdInstance = opts.StatsdInstance
	}
	if Config.StatsdAddr == "" {
		Config.StatsdAddr = "localhost:8125"
	}
	if Config.StatsdType == "" {
		Config.StatsdType = "standard"
	}
	if Config.StatsdInstance == "" {
		Config.StatsdInstance = strings.Replace(Config.Hostname, ".", "_", -1)
	}

	// Environment variables
	if len(Config.EnvVars) != 0 {
		for _, v := range Config.EnvVars {
			logger.Debugf("setting %s", v)
			env := strings.SplitN(v, "=", 2)
			if len(env) != 2 {
				logger.Fatalf("Error setting environment variable %s - seems to be malformed.", v)
				os.Exit(1)
			}
			if verr := os.Setenv(env[0], env[1]); verr != nil {
				logger.Fatalf(verr.Error())
				os.Exit(1)
			}
		}
	}

	return nil
}

// ListenAddr builds the address and port goiardi is configured to listen on.
func ListenAddr() string {
	listenAddr := net.JoinHostPort(Config.Ipaddress, strconv.Itoa(Config.Port))
	return listenAddr
}

// ServerHostname returns the hostname and port goiardi is configured to use.
func ServerHostname() string {
	if !(Config.ProxyPort == 80 || Config.ProxyPort == 443) {
		return net.JoinHostPort(Config.ProxyHostname, strconv.Itoa(Config.ProxyPort))
	}
	return Config.ProxyHostname
}

// ServerBaseURL returns the base scheme+hostname portion of a goiardi URL.
func ServerBaseURL() string {
	var urlScheme string
	if Config.UseSSL || Config.HTTPSUrls {
		urlScheme = "https"
	} else {
		urlScheme = "http"
	}
	url := fmt.Sprintf("%s://%s", urlScheme, ServerHostname())
	return url
}

// UsingDB returns true if we're using any db engine, false if using the
// in-memory data store.
func UsingDB() bool {
	return Config.UseMySQL || Config.UsePostgreSQL
}

func UsingExternalSecrets() bool {
	return Config.UseExtSecrets
}<|MERGE_RESOLUTION|>--- conflicted
+++ resolved
@@ -204,11 +204,7 @@
 }
 
 // The goiardi version.
-<<<<<<< HEAD
 const Version = "1.0.0-dev"
-=======
-const Version = "0.11.2"
->>>>>>> c6bd2c99
 
 // The chef version we're at least aiming for, even if it's not complete yet.
 const ChefVersion = "12.0.0"
