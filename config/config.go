/* Goiardi configuration. */

/*
 * Copyright (c) 2013-2017, Jeremy Bingham (<jeremy@goiardi.gl>)
 *
 * Licensed under the Apache License, Version 2.0 (the "License");
 * you may not use this file except in compliance with the License.
 * You may obtain a copy of the License at
 *
 *     http://www.apache.org/licenses/LICENSE-2.0
 *
 * Unless required by applicable law or agreed to in writing, software
 * distributed under the License is distributed on an "AS IS" BASIS,
 * WITHOUT WARRANTIES OR CONDITIONS OF ANY KIND, either express or implied.
 * See the License for the specific language governing permissions and
 * limitations under the License.
 */

// Package config parses command line flags and config files, and defines
// options used elsewhere in goiardi.
package config

import (
	"crypto/rsa"
	"crypto/x509"
	"encoding/pem"
	"fmt"
	"io/ioutil"
	"log"
	"net"
	"os"
	"path"
	"runtime"
	"strconv"
	"strings"
	"sync"
	"time"

	"github.com/BurntSushi/toml"
	"github.com/jessevdk/go-flags"
	"github.com/tideland/golib/logger"
)

// Conf is the master struct for holding configuration options.
type Conf struct {
	Ipaddress         string
	Port              int
	Hostname          string
	ProxyHostname     string `toml:"proxy-hostname"`
	ProxyPort         int    `toml:"proxy-port"`
	ConfFile          string `toml:"conf-file"`
	IndexFile         string `toml:"index-file"`
	DataStoreFile     string `toml:"data-file"`
	DebugLevel        int    `toml:"debug-level"`
	LogLevel          string `toml:"log-level"`
	FreezeInterval    int    `toml:"freeze-interval"`
	FreezeData        bool   `toml:"freeze-data"`
	LogFile           string `toml:"log-file"`
	SysLog            bool   `toml:"syslog"`
	UseAuth           bool   `toml:"use-auth"`
	TimeSlew          string `toml:"time-slew"`
	TimeSlewDur       time.Duration
	ConfRoot          string       `toml:"conf-root"`
	UseSSL            bool         `toml:"use-ssl"`
	SSLCert           string       `toml:"ssl-cert"`
	SSLKey            string       `toml:"ssl-key"`
	HTTPSUrls         bool         `toml:"https-urls"`
	DisableWebUI      bool         `toml:"disable-webui"`
	UseMySQL          bool         `toml:"use-mysql"`
	MySQL             MySQLdb      `toml:"mysql"`
	UsePostgreSQL     bool         `toml:"use-postgresql"`
	PostgreSQL        PostgreSQLdb `toml:"postgresql"`
	LocalFstoreDir    string       `toml:"local-filestore-dir"`
	LogEvents         bool         `toml:"log-events"`
	LogEventKeep      int          `toml:"log-event-keep"`
	DoExport          bool
	DoImport          bool
	ImpExFile         string
	ObjMaxSize        int64    `toml:"obj-max-size"`
	JSONReqMaxSize    int64    `toml:"json-req-max-size"`
	UseUnsafeMemStore bool     `toml:"use-unsafe-mem-store"`
	DbPoolSize        int      `toml:"db-pool-size"`
	MaxConn           int      `toml:"max-connections"`
	UseSerf           bool     `toml:"use-serf"`
	SerfEventAnnounce bool     `toml:"serf-event-announce"`
	SerfAddr          string   `toml:"serf-addr"`
	UseShovey         bool     `toml:"use-shovey"`
	SignPrivKey       string   `toml:"sign-priv-key"`
	DotSearch         bool     `toml:"dot-search"`
	ConvertSearch     bool     `toml:"convert-search"`
	PgSearch          bool     `toml:"pg-search"`
	UseStatsd         bool     `toml:"use-statsd"`
	StatsdAddr        string   `toml:"statsd-addr"`
	StatsdType        string   `toml:"statsd-type"`
	StatsdInstance    string   `toml:"statsd-instance"`
	UseS3Upload       bool     `toml:"use-s3-upload"`
	AWSRegion         string   `toml:"aws-region"`
	S3Bucket          string   `toml:"s3-bucket"`
	AWSDisableSSL     bool     `toml:"aws-disable-ssl"`
	S3Endpoint        string   `toml:"s3-endpoint"`
	S3FilePeriod      int      `toml:"s3-file-period"`
	UseExtSecrets     bool     `toml:"use-external-secrets"`
	VaultAddr         string   `toml:"vault-addr"`
	VaultShoveyKey    string   `toml:"vault-shovey-key"`
	EnvVars           []string `toml:"env-vars"`
	IndexValTrim      int      `toml:"index-val-trim"`
}

// SigningKeys are the public and private keys for signing shovey requests.
type SigningKeys struct {
	sync.RWMutex
	PrivKey *rsa.PrivateKey
}

// Key is the initialized shovey public and private keys.
var Key = &SigningKeys{}

// GitHash is the git hash (supplied with '-ldflags "-X config.GitHash=<hash>"')
// of goiardi when it was compiled.
var GitHash = "unknown"

// LogLevelNames give convenient, easier to remember than number name for the
// different levels of logging.
var LogLevelNames = map[string]int{"debug": 5, "info": 4, "warning": 3, "error": 2, "critical": 1, "fatal": 0}

// MySQLdb holds MySQL connection options.
type MySQLdb struct {
	Username    string            `long:"username" description:"MySQL username" env:"GOIARDI_MYSQL_USERNAME"`
	Password    string            `long:"password" description:"MySQL password" env:"GOIARDI_MYSQL_PASSWORD"`
	Protocol    string            `long:"protocol" description:"MySQL protocol (tcp or unix)" env:"GOIARDI_MYSQL_PROTOCOL"`
	Address     string            `long:"address" description:"MySQL IP address, hostname, or path to a socket" env:"GOIARDI_MYSQL_ADDRESS"`
	Port        string            `long:"port" description:"MySQL TCP port" env:"GOIARDI_MYSQL_PORT"`
	Dbname      string            `long:"dbname" description:"MySQL database name" env:"GOIARDI_MYSQL_DBNAME"`
	ExtraParams map[string]string `toml:"extra_params" long:"extra-params" description:"Extra configuration parameters for MySQL. Specify them like '--mysql-extra-params=foo:bar'. Multiple extra parameters can be specified by supplying the --mysql-extra-params flag multiple times. If using an environment variable, split up multiple parameters with #, like so: GOIARDI_MYSQL_EXTRA_PARAMS='foo:bar#baz:bug'." env:"GOIARDI_MYSQL_EXTRA_PARAMS" env-delim:"#"`
}

// PostgreSQLdb holds Postgres connection options.
type PostgreSQLdb struct {
	Username string `long:"username" description:"PostgreSQL user name" env:"GOIARDI_POSTGRESQL_USERNAME"`
	Password string `long:"password" description:"PostgreSQL password" env:"GOIARDI_POSTGRESQL_PASSWORD"`
	Host     string `long:"host" description:"PostgreSQL IP host, hostname, or path to a socket" env:"GOIARDI_POSTGRESQL_HOST"`
	Port     string `long:"port" description:"PostgreSQL TCP port" env:"GOIARDI_POSTGRESQL_PORT"`
	Dbname   string `long:"dbname" description:"PostgreSQL database name" env:"GOIARDI_POSTGRESQL_DBNAME"`
	SSLMode  string `long:"ssl-mode" description:"PostgreSQL SSL mode ('enable' or 'disable')" env:"GOIARDI_POSTGRESQL_SSL_MODE"`
}

// Options holds options set from the command line or (in most cases)
// environment variables, which are then merged with the options in Conf.
// Configurations from the command line/env vars are preferred to those set in
// the config file.
type Options struct {
	Version           bool         `short:"v" long:"version" description:"Print version info."`
	Verbose           []bool       `short:"V" long:"verbose" description:"Show verbose debug information. Repeat for more verbosity."`
	ConfFile          string       `short:"c" long:"config" description:"Specify a config file to use." env:"GOIARDI_CONFIG"`
	Ipaddress         string       `short:"I" long:"ipaddress" description:"Listen on a specific IP address." env:"GOIARDI_IPADDRESS"`
	Hostname          string       `short:"H" long:"hostname" description:"Hostname to use for this server. Defaults to hostname reported by the kernel." env:"GOIARDI_HOSTNAME"`
	Port              int          `short:"P" long:"port" description:"Port to listen on. If port is set to 443, SSL will be activated. (default: 4545)" env:"GOIARDI_PORT"`
	ProxyHostname     string       `short:"Z" long:"proxy-hostname" description:"Hostname to report to clients if this goiardi server is behind a proxy using a different hostname. See also --proxy-port. Can be used with --proxy-port or alone, or not at all." env:"GOIARDI_PROXY_HOSTNAME"`
	ProxyPort         int          `short:"W" long:"proxy-port" description:"Port to report to clients if this goiardi server is behind a proxy using a different port than the port goiardi is listening on. Can be used with --proxy-hostname or alone, or not at all." env:"GOIARDI_PROXY_PORT"`
	IndexFile         string       `short:"i" long:"index-file" description:"File to save search index data to." env:"GOIARDI_INDEX_FILE"`
	DataStoreFile     string       `short:"D" long:"data-file" description:"File to save data store data to." env:"GOIARDI_DATA_FILE"`
	FreezeInterval    int          `short:"F" long:"freeze-interval" description:"Interval in seconds to freeze in-memory data structures to disk if there have been any changes (requires -i/--index-file and -D/--data-file options to be set). (Default 10 seconds.)" env:"GOIARDI_FREEZE_INTERVAL"`
	LogFile           string       `short:"L" long:"log-file" description:"Log to file X" env:"GOIARDI_LOG_FILE"`
	SysLog            bool         `short:"s" long:"syslog" description:"Log to syslog rather than a log file. Incompatible with -L/--log-file." env:"GOIARDI_SYSLOG"`
	LogLevel          string       `short:"g" long:"log-level" description:"Specify logging verbosity. Performs the same function as -V, but works like the 'log-level' option in the configuration file. Acceptable values are 'debug', 'info', 'warning', 'error', 'critical', and 'fatal'." env:"GOIARDI_LOG_LEVEL"`
	TimeSlew          string       `long:"time-slew" description:"Time difference allowed between the server's clock and the time in the X-OPS-TIMESTAMP header. Formatted like 5m, 150s, etc. Defaults to 15m." env:"GOIARDI_TIME_SLEW"`
	ConfRoot          string       `long:"conf-root" description:"Root directory for configs and certificates. Default: the directory the config file is in, or the current directory if no config file is set." env:"GOIARDI_CONF_ROOT"`
	UseAuth           bool         `short:"A" long:"use-auth" description:"Use authentication. Default: false. (NB: At a future time, the default behavior will change to authentication being enabled.)" env:"GOIARDI_USE_AUTH"`
	UseSSL            bool         `long:"use-ssl" description:"Use SSL for connections. If --port is set to 433, this will automatically be turned on. If it is set to 80, it will automatically be turned off. Default: off. Requires --ssl-cert and --ssl-key." env:"GOIARDI_USE_SSL"`
	SSLCert           string       `long:"ssl-cert" description:"SSL certificate file. If a relative path, will be set relative to --conf-root." env:"GOIARDI_SSL_CERT"`
	SSLKey            string       `long:"ssl-key" description:"SSL key file. If a relative path, will be set relative to --conf-root." env:"GOIARDI_SSL_KEY"`
	HTTPSUrls         bool         `long:"https-urls" description:"Use 'https://' in URLs to server resources if goiardi is not using SSL for its connections. Useful when goiardi is sitting behind a reverse proxy that uses SSL, but is communicating with the proxy over HTTP." env:"GOIARDI_HTTPS_URLS"`
	DisableWebUI      bool         `long:"disable-webui" description:"If enabled, disables connections and logins to goiardi over the webui interface." env:"GOIARDI_DISABLE_WEBUI"`
	UseMySQL          bool         `long:"use-mysql" description:"Use a MySQL database for data storage. Configure database options in the config file." env:"GOIARDI_USE_MYSQL"`
	MySQL             MySQLdb      `group:"MySQL connection options (requires --use-mysql)" namespace:"mysql"`
	UsePostgreSQL     bool         `long:"use-postgresql" description:"Use a PostgreSQL database for data storage. Configure database options in the config file." env:"GOIARDI_USE_POSTGRESQL"`
	PostgreSQL        PostgreSQLdb `group:"PostgreSQL connection options (requires --use-postgresql)" namespace:"postgresql"`
	LocalFstoreDir    string       `long:"local-filestore-dir" description:"Directory to save uploaded files in. Optional when running in in-memory mode, *mandatory* (unless using S3 uploads) for SQL mode." env:"GOIARDI_LOCAL_FILESTORE_DIR"`
	LogEvents         bool         `long:"log-events" description:"Log changes to chef objects." env:"GOIARDI_LOG_EVENTS"`
	LogEventKeep      int          `short:"K" long:"log-event-keep" description:"Number of events to keep in the event log. If set, the event log will be checked periodically and pruned to this number of entries." env:"GOIARDI_LOG_EVENT_KEEP"`
	Export            string       `short:"x" long:"export" description:"Export all server data to the given file, exiting afterwards. Should be used with caution. Cannot be used at the same time as -m/--import."`
	Import            string       `short:"m" long:"import" description:"Import data from the given file, exiting afterwards. Cannot be used at the same time as -x/--export."`
	ObjMaxSize        int64        `short:"Q" long:"obj-max-size" description:"Maximum object size in bytes for the file store. Default 10485760 bytes (10MB)." env:"GOIARDI_OBJ_MAX_SIZE"`
	JSONReqMaxSize    int64        `short:"j" long:"json-req-max-size" description:"Maximum size for a JSON request from the client. Per chef-pedant, default is 1000000." env:"GOIARDI_JSON_REQ_MAX_SIZE"`
	UseUnsafeMemStore bool         `long:"use-unsafe-mem-store" description:"Use the faster, but less safe, old method of storing data in the in-memory data store with pointers, rather than encoding the data with gob and giving a new copy of the object to each requestor. If this is enabled goiardi will run faster in in-memory mode, but one goroutine could change an object while it's being used by another. Has no effect when using an SQL backend. (DEPRECATED - will be removed in a future release.)"`
	DbPoolSize        int          `long:"db-pool-size" description:"Number of idle db connections to maintain. Only useful when using one of the SQL backends. Default is 0 - no idle connections retained" env:"GOIARDI_DB_POOL_SIZE"`
	MaxConn           int          `long:"max-connections" description:"Maximum number of connections allowed for the database. Only useful when using one of the SQL backends. Default is 0 - unlimited." env:"GOIARDI_MAX_CONN"`
	UseSerf           bool         `long:"use-serf" description:"If set, have goidari use serf to send and receive events and queries from a serf cluster. Required for shovey." env:"GOIARDI_USE_SERF"`
	SerfEventAnnounce bool         `long:"serf-event-announce" description:"Announce log events and joining the serf cluster over serf, as serf events. Requires --use-serf." env:"GOIARDI_SERF_EVENT_ANNOUNCE"`
	SerfAddr          string       `long:"serf-addr" description:"IP address and port to use for RPC communication with a serf agent. Defaults to 127.0.0.1:7373." env:"GOIARDI_SERF_ADDR"`
	UseShovey         bool         `long:"use-shovey" description:"Enable using shovey for sending jobs to nodes. Requires --use-serf." env:"GOIARDI_USE_SHOVEY"`
	SignPrivKey       string       `long:"sign-priv-key" description:"Path to RSA private key used to sign shovey requests." env:"GOIARDI_SIGN_PRIV_KEY"`
	DotSearch         bool         `long:"dot-search" description:"If set, searches will use . to separate elements instead of _." env:"GOIARDI_DOT_SEARCH"`
	ConvertSearch     bool         `long:"convert-search" description:"If set, convert _ syntax searches to . syntax. Only useful if --dot-search is set." env:"GOIARDI_CONVERT_SEARCH"`
	PgSearch          bool         `long:"pg-search" description:"Use the new Postgres based search engine instead of the default ersatz Solr. Requires --use-postgresql, automatically turns on --dot-search. --convert-search is recommended, but not required." env:"GOIARDI_PG_SEARCH"`
	UseStatsd         bool         `long:"use-statsd" description:"Whether or not to collect statistics about goiardi and send them to statsd." env:"GOIARDI_USE_STATSD"`
	StatsdAddr        string       `long:"statsd-addr" description:"IP address and port of statsd instance to connect to. (default 'localhost:8125')" env:"GOIARDI_STATSD_ADDR"`
	StatsdType        string       `long:"statsd-type" description:"statsd format, can be either 'standard' or 'datadog' (default 'standard')" env:"GOIARDI_STATSD_TYPE"`
	StatsdInstance    string       `long:"statsd-instance" description:"Statsd instance name to use for this server. Defaults to the server's hostname, with '.' replaced by '_'." env:"GOIARDI_STATSD_INSTANCE"`
	UseS3Upload       bool         `long:"use-s3-upload" description:"Store cookbook files in S3 rather than locally in memory or on disk. This or --local-filestore-dir must be set in SQL mode. Cannot be used with in-memory mode." env:"GOIARDI_USE_S3_UPLOAD"`
	AWSRegion         string       `long:"aws-region" description:"AWS region to use S3 uploads." env:"GOIARDI_AWS_REGION"`
	S3Bucket          string       `long:"s3-bucket" description:"The name of the S3 bucket storing the files." env:"GOIARDI_S3_BUCKET"`
	AWSDisableSSL     bool         `long:"aws-disable-ssl" description:"Set to disable SSL for the endpoint. Mostly useful just for testing." env:"GOIARDI_AWS_DISABLE_SSL"`
	S3Endpoint        string       `long:"s3-endpoint" description:"Set a different endpoint than the default s3.amazonaws.com. Mostly useful for testing with a fake S3 service, or if using an S3-compatible service." env:"GOIARDI_S3_ENDPOINT"`
	S3FilePeriod      int          `long:"s3-file-period" description:"Length of time, in minutes, to allow files to be saved to or retrieved from S3 by the client. Defaults to 15 minutes." env:"GOIARDI_S3_FILE_PERIOD"`
	UseExtSecrets     bool         `long:"use-external-secrets" description:"Use an external service to store secrets (currently user/client public keys). Currently only vault is supported." env:"GOIARDI_USE_EXTERNAL_SECRETS"`
	VaultAddr         string       `long:"vault-addr" description:"Specify address of vault server (i.e. https://127.0.0.1:8200). Defaults to the value of VAULT_ADDR."`
	VaultShoveyKey    string       `long:"vault-shovey-key" description:"Specify a path in vault holding shovey's private key. The key must be put in vault as 'privateKey=<contents>'." env:"GOIARDI_VAULT_SHOVEY_KEY"`
	IndexValTrim      int          `short:"T" long:"index-val-trim" description:"Trim values indexed for chef search to this many characters (keys are untouched). If not set or set <= 0, trimming is disabled. This behavior will change with the next major release." env:"GOIARDI_INDEX_VAL_TRIM"`
	// hidden argument to print a formatted man page to stdout and exit
	PrintManPage bool `long:"print-man-page" hidden:"true"`
}

// The goiardi version.
const Version = "1.0.0-dev"

// The chef version we're at least aiming for, even if it's not complete yet.
<<<<<<< HEAD
const ChefVersion = "12.0.0"
=======
const ChefVersion = "11.1.7"
const ChefApiVersion = "0"
>>>>>>> 1f9a7c9e

// The default time difference allowed between the server's clock and the time
// in the X-OPS-TIMESTAMP header.
const DefaultTimeSlew = "15m"

/* The general plan is to read the command-line options, then parse the config
 * file, fill in the config struct with those values, then apply the
 * command-line options to the config struct. We read the cli options first so
 * we know to look for a different config file if needed, but otherwise the
 * command line options override what's in the config file. */

func initConfig() *Conf { return &Conf{} }

// Config struct with the options specified on the command line or in the config
// file.
var Config = initConfig()

// ParseConfigOptions reads and applies arguments from the command line and the
// configuration file, merging them together as needed, with command line options
// taking precedence over options in the config file.
func ParseConfigOptions() error {
	var opts = &Options{}
	parser := flags.NewParser(opts, flags.Default)
	parser.ShortDescription = fmt.Sprintf("A Chef server, in Go - version %s", Version)
	parser.LongDescription = "With no arguments, goiardi runs without any authentication or persistence entirely in memory. For authentication, persistence, stability, or other features, run goiardi with the appropriate combination of flags (or set options in the configuration file).\n\nMany of goiardi's command line arguments can be set with environment variables instead of flags, if desired. The options that allow this are followed by the name of the appropriate environment variable (e.g. [$GOIARDI_SOME_OPTION])."
	parser.NamespaceDelimiter = "-"
	if hideVaultOptions {
		vopts := []string{"vault-addr", "vault-shovey-key", "use-external-secrets"}
		for _, v := range vopts {
			c := parser.FindOptionByLongName(v)
			c.Hidden = true
		}
	}
	_, err := parser.Parse()

	if err != nil {
		if err.(*flags.Error).Type == flags.ErrHelp {
			os.Exit(0)
		} else {
			log.Println(err)
			os.Exit(1)
		}
	}
	if opts.PrintManPage {
		parser.LongDescription = strings.Replace(parser.LongDescription, "\n\n", "\n.PP\n", -1)
		parser.WriteManPage(os.Stdout)
		os.Exit(0)
	}

	if opts.Version {
		fmt.Printf("goiardi version %s (git hash: %s) built with %s (aiming for compatibility with Chef Server version %s).\n", Version, GitHash, runtime.Version(), ChefVersion)
		os.Exit(0)
	}

	/* Load the config file. Command-line options have precedence over
	 * config file options. */
	if opts.ConfFile != "" {
		if _, err := toml.DecodeFile(opts.ConfFile, Config); err != nil {
			log.Println(err)
			os.Exit(1)
		}
		Config.ConfFile = opts.ConfFile
		Config.FreezeData = false
	}

	if opts.Export != "" && opts.Import != "" {
		log.Println("Cannot use -x/--export and -m/--import flags together.")
		os.Exit(1)
	}

	if opts.Export != "" {
		Config.DoExport = true
		Config.ImpExFile = opts.Export
	} else if opts.Import != "" {
		Config.DoImport = true
		Config.ImpExFile = opts.Import
	}

	if opts.Hostname != "" {
		Config.Hostname = opts.Hostname
	} else {
		if Config.Hostname == "" {
			Config.Hostname, err = os.Hostname()
			if err != nil {
				log.Println(err)
				Config.Hostname = "localhost"
			}
		}
	}

	if opts.ProxyHostname != "" {
		Config.ProxyHostname = opts.ProxyHostname
	}
	if Config.ProxyHostname == "" {
		Config.ProxyHostname = Config.Hostname
	}

	if opts.DataStoreFile != "" {
		Config.DataStoreFile = opts.DataStoreFile
	}

	if opts.IndexFile != "" {
		Config.IndexFile = opts.IndexFile
	}

	// Use MySQL?
	if opts.UseMySQL {
		Config.UseMySQL = opts.UseMySQL
		// fill in Config with any cli mysql flags
		if opts.MySQL.Username != "" {
			Config.MySQL.Username = opts.MySQL.Username
		}
		if opts.MySQL.Password != "" {
			Config.MySQL.Password = opts.MySQL.Password
		}
		if opts.MySQL.Protocol != "" {
			Config.MySQL.Protocol = opts.MySQL.Protocol
		}
		if opts.MySQL.Address != "" {
			Config.MySQL.Address = opts.MySQL.Address
		}
		if opts.MySQL.Port != "" {
			Config.MySQL.Port = opts.MySQL.Port
		}
		if opts.MySQL.Dbname != "" {
			Config.MySQL.Dbname = opts.MySQL.Dbname
		}
		if opts.MySQL.ExtraParams != nil {
			if Config.MySQL.ExtraParams == nil {
				Config.MySQL.ExtraParams = make(map[string]string)
			}
			for k, v := range opts.MySQL.ExtraParams {
				Config.MySQL.ExtraParams[k] = v
			}
		}
	}

	// Use Postgres?
	if opts.UsePostgreSQL {
		Config.UsePostgreSQL = opts.UsePostgreSQL
		// fill in Config with any cli postgres flags
		if opts.PostgreSQL.Username != "" {
			Config.PostgreSQL.Username = opts.PostgreSQL.Username
		}
		if opts.PostgreSQL.Password != "" {
			Config.PostgreSQL.Password = opts.PostgreSQL.Password
		}
		if opts.PostgreSQL.Host != "" {
			Config.PostgreSQL.Host = opts.PostgreSQL.Host
		}
		if opts.PostgreSQL.Port != "" {
			Config.PostgreSQL.Port = opts.PostgreSQL.Port
		}
		if opts.PostgreSQL.Dbname != "" {
			Config.PostgreSQL.Dbname = opts.PostgreSQL.Dbname
		}
		if opts.PostgreSQL.SSLMode != "" {
			Config.PostgreSQL.SSLMode = opts.PostgreSQL.SSLMode
		}
	}

	if Config.UseMySQL && Config.UsePostgreSQL {
		err := fmt.Errorf("The MySQL and Postgres options cannot be used together.")
		log.Println(err)
		os.Exit(1)
	}

	// Use Postgres search?
	if opts.PgSearch {
		// make sure postgres is enabled
		if !Config.UsePostgreSQL {
			err := fmt.Errorf("--pg-search requires --use-postgresql (which makes sense, really).")
			log.Println(err)
			os.Exit(1)
		}
		Config.PgSearch = opts.PgSearch
	}

	if Config.DataStoreFile != "" && (Config.UseMySQL || Config.UsePostgreSQL) {
		err := fmt.Errorf("The MySQL or Postgres and data store options may not be specified together.")
		log.Println(err)
		os.Exit(1)
	}

	if !((Config.DataStoreFile == "" && Config.IndexFile == "") || ((Config.DataStoreFile != "" || (Config.UseMySQL || Config.UsePostgreSQL)) && Config.IndexFile != "")) {
		err := fmt.Errorf("-i and -D must either both be specified, or not specified")
		log.Println(err)
		os.Exit(1)
	}

	if (Config.UseMySQL || Config.UsePostgreSQL) && (Config.IndexFile == "" && !Config.PgSearch) {
		err := fmt.Errorf("An index file must be specified with -i or --index-file (or the 'index-file' config file option) when running with a MySQL or PostgreSQL backend.")
		log.Println(err)
		os.Exit(1)
	}

	if Config.IndexFile != "" && (Config.DataStoreFile != "" || (Config.UseMySQL || Config.UsePostgreSQL)) {
		Config.FreezeData = true
	}

	if opts.LogFile != "" {
		Config.LogFile = opts.LogFile
	}
	if opts.SysLog {
		Config.SysLog = opts.SysLog
	}
	if Config.LogFile != "" {
		lfp, lerr := os.OpenFile(Config.LogFile, os.O_APPEND|os.O_WRONLY|os.O_CREATE, os.ModeAppend|0666)
		if lerr != nil {
			log.Println(err)
			os.Exit(1)
		}
		log.SetOutput(lfp)
	}
	if dlev := len(opts.Verbose); dlev != 0 {
		Config.DebugLevel = dlev
	}
	if opts.LogLevel != "" {
		Config.LogLevel = opts.LogLevel
	}
	if Config.LogLevel != "" {
		if lev, ok := LogLevelNames[strings.ToLower(Config.LogLevel)]; ok && Config.DebugLevel == 0 {
			Config.DebugLevel = lev
		}
	}
	if Config.DebugLevel > 5 {
		Config.DebugLevel = 5
	}

	Config.DebugLevel = int(logger.LevelFatal) - Config.DebugLevel
	logger.SetLevel(logger.LogLevel(Config.DebugLevel))
	debugLevel := map[int]string{0: "debug", 1: "info", 2: "warning", 3: "error", 4: "critical", 5: "fatal"}
	log.Printf("Logging at %s level", debugLevel[Config.DebugLevel])
	// Tired of battling with syslog junk with the logger library. Deal
	// with it ourselves.
	lerr := setLogger(Config.SysLog)
	if lerr != nil {
		log.Println(lerr.Error())
		os.Exit(1)
	}

	/* Database options */

	// Don't bother setting a default mysql port if mysql isn't used
	if Config.UseMySQL {
		if Config.MySQL.Port == "" {
			Config.MySQL.Port = "3306"
		}
	}

	// set default Postgres options
	if Config.UsePostgreSQL {
		if Config.PostgreSQL.Port == "" {
			Config.PostgreSQL.Port = "5432"
		}
	}

	if opts.LocalFstoreDir != "" {
		Config.LocalFstoreDir = opts.LocalFstoreDir
	}

	// s3 upload conf
	if opts.UseS3Upload {
		Config.UseS3Upload = opts.UseS3Upload
	}
	if Config.UseS3Upload {
		if !Config.UseMySQL && !Config.UsePostgreSQL {
			logger.Fatalf("S3 uploads must be used in SQL mode, not in-memory mode.")
			os.Exit(1)
		}
		if opts.AWSRegion != "" {
			Config.AWSRegion = opts.AWSRegion
		}
		if opts.S3Bucket != "" {
			Config.S3Bucket = opts.S3Bucket
		}
		if opts.AWSDisableSSL {
			Config.AWSDisableSSL = opts.AWSDisableSSL
		}
		if opts.S3Endpoint != "" {
			Config.S3Endpoint = opts.S3Endpoint
		}
		if opts.S3FilePeriod != 0 {
			Config.S3FilePeriod = opts.S3FilePeriod
		}

		if Config.S3FilePeriod == 0 {
			Config.S3FilePeriod = 15
		}
	}

	if Config.LocalFstoreDir == "" && ((Config.UseMySQL || Config.UsePostgreSQL) && !Config.UseS3Upload) {
		logger.Fatalf("local-filestore-dir or use-s3-upload must be set and configured when running goiardi in SQL mode")
		os.Exit(1)
	}
	if Config.LocalFstoreDir != "" {
		finfo, ferr := os.Stat(Config.LocalFstoreDir)
		if ferr != nil {
			logger.Fatalf("Error checking local filestore dir: %s", ferr.Error())
			os.Exit(1)
		}
		if !finfo.IsDir() {
			logger.Fatalf("Local filestore dir %s is not a directory", Config.LocalFstoreDir)
			os.Exit(1)
		}
	}

	if !Config.FreezeData && (opts.FreezeInterval != 0 || Config.FreezeInterval != 0) {
		logger.Warningf("FYI, setting the freeze data interval's not especially useful without setting the index and data files.")
	}
	if opts.FreezeInterval != 0 {
		Config.FreezeInterval = opts.FreezeInterval
	}
	if Config.FreezeInterval == 0 {
		Config.FreezeInterval = 10
	}

	/* Root directory for certs and the like */
	if opts.ConfRoot != "" {
		Config.ConfRoot = opts.ConfRoot
	}

	if Config.ConfRoot == "" {
		if Config.ConfFile != "" {
			Config.ConfRoot = path.Dir(Config.ConfFile)
		} else {
			Config.ConfRoot = "."
		}
	}

	if opts.Ipaddress != "" {
		Config.Ipaddress = opts.Ipaddress
	}
	if Config.Ipaddress != "" {
		ip := net.ParseIP(Config.Ipaddress)
		if ip == nil {
			logger.Fatalf("IP address '%s' is not valid", Config.Ipaddress)
			os.Exit(1)
		}
	}

	if opts.Port != 0 {
		Config.Port = opts.Port
	}
	if Config.Port == 0 {
		Config.Port = 4545
	}

	if opts.ProxyPort != 0 {
		Config.ProxyPort = opts.ProxyPort
	}
	if Config.ProxyPort == 0 {
		Config.ProxyPort = Config.Port
	}

	// secret storage config
	if opts.UseExtSecrets {
		Config.UseExtSecrets = opts.UseExtSecrets
	}
	if opts.VaultAddr != "" {
		Config.VaultAddr = opts.VaultAddr
	}

	if opts.UseSSL {
		Config.UseSSL = opts.UseSSL
	}
	if opts.SSLCert != "" {
		Config.SSLCert = opts.SSLCert
	}
	if opts.SSLKey != "" {
		Config.SSLKey = opts.SSLKey
	}
	if opts.HTTPSUrls {
		Config.HTTPSUrls = opts.HTTPSUrls
	}
	// SSL setup
	if Config.Port == 80 {
		Config.UseSSL = false
	} else if Config.Port == 443 {
		Config.UseSSL = true
	}
	if Config.UseSSL {
		if Config.SSLCert == "" || Config.SSLKey == "" {
			logger.Fatalf("SSL mode requires specifying both a certificate and a key file.")
			os.Exit(1)
		}
		/* If the SSL cert and key are not absolute files, join them
		 * with the conf root */
		if !path.IsAbs(Config.SSLCert) {
			Config.SSLCert = path.Join(Config.ConfRoot, Config.SSLCert)
		}
		if !path.IsAbs(Config.SSLKey) {
			Config.SSLKey = path.Join(Config.ConfRoot, Config.SSLKey)
		}
	}

	if opts.TimeSlew != "" {
		Config.TimeSlew = opts.TimeSlew
	}
	if Config.TimeSlew != "" {
		d, derr := time.ParseDuration(Config.TimeSlew)
		if derr != nil {
			logger.Fatalf("Error parsing time-slew: %s", derr.Error())
			os.Exit(1)
		}
		Config.TimeSlewDur = d
	} else {
		Config.TimeSlewDur, _ = time.ParseDuration(DefaultTimeSlew)
	}

	if opts.UseAuth {
		Config.UseAuth = opts.UseAuth
	}

	if opts.DisableWebUI {
		Config.DisableWebUI = opts.DisableWebUI
	}

	if opts.LogEvents {
		Config.LogEvents = opts.LogEvents
	}

	if opts.LogEventKeep != 0 {
		Config.LogEventKeep = opts.LogEventKeep
	}

	// Set max sizes for objects and json requests.
	if opts.ObjMaxSize != 0 {
		Config.ObjMaxSize = opts.ObjMaxSize
	}
	if opts.JSONReqMaxSize != 0 {
		Config.JSONReqMaxSize = opts.JSONReqMaxSize
	}
	if Config.ObjMaxSize == 0 {
		Config.ObjMaxSize = 10485760
	}
	if Config.JSONReqMaxSize == 0 {
		Config.JSONReqMaxSize = 1000000
	}

	if opts.UseUnsafeMemStore {
		Config.UseUnsafeMemStore = opts.UseUnsafeMemStore
		logger.Warningf("UseUnsafeMemStore is deprecated, and will be removed in a future version of goiardi.")
	}

	if opts.DbPoolSize != 0 {
		Config.DbPoolSize = opts.DbPoolSize
	}
	if opts.MaxConn != 0 {
		Config.MaxConn = opts.MaxConn
	}
	if !UsingDB() {
		if Config.DbPoolSize != 0 {
			logger.Infof("db-pool-size is set to %d, which is not particularly useful if you are not using one of the SQL databases.", Config.DbPoolSize)
		}
		if Config.MaxConn != 0 {
			logger.Infof("max-connections is set to %d, which is not particularly useful if you are not using one of the SQL databases.", Config.MaxConn)
		}
	}
	if opts.UseSerf {
		Config.UseSerf = opts.UseSerf
	}
	if Config.UseSerf {
		if opts.SerfAddr != "" {
			Config.SerfAddr = opts.SerfAddr
		}
		if Config.SerfAddr == "" {
			Config.SerfAddr = "127.0.0.1:7373"
		}
	}
	if opts.SerfEventAnnounce {
		Config.SerfEventAnnounce = opts.SerfEventAnnounce
	}
	if Config.SerfEventAnnounce && !Config.UseSerf {
		logger.Fatalf("--serf-event-announce requires --use-serf")
		os.Exit(1)
	}

	if opts.UseShovey {
		if !Config.UseSerf {
			logger.Fatalf("--use-shovey requires --use-serf to be enabled")
			os.Exit(1)
		}
		Config.UseShovey = opts.UseShovey
	}

	// shovey signing key stuff
	if opts.SignPrivKey != "" {
		Config.SignPrivKey = opts.SignPrivKey
	}
	if opts.VaultShoveyKey != "" {
		Config.VaultShoveyKey = opts.VaultShoveyKey
	}

	// if using shovey, open the existing, or create if absent, signing
	// keys.
	if Config.UseShovey {
		if Config.UseExtSecrets {
			if Config.VaultShoveyKey == "" {
				Config.VaultShoveyKey = "keys/shovey/signing"
			}
		} else {
			if Config.SignPrivKey == "" {
				Config.SignPrivKey = path.Join(Config.ConfRoot, "shovey-sign_rsa")
			} else if !path.IsAbs(Config.SignPrivKey) {
				Config.SignPrivKey = path.Join(Config.ConfRoot, Config.SignPrivKey)
			}
			privfp, err := os.Open(Config.SignPrivKey)
			if err != nil {
				logger.Fatalf("Private key %s for signing shovey requests not found. Please create a set of RSA keys for this purpose.", Config.SignPrivKey)
				os.Exit(1)
			}
			privPem, err := ioutil.ReadAll(privfp)
			if err != nil {
				logger.Fatalf(err.Error())
				os.Exit(1)
			}
			privBlock, _ := pem.Decode(privPem)
			if privBlock == nil {
				logger.Fatalf("Invalid block size for private key for shovey")
				os.Exit(1)
			}
			privKey, err := x509.ParsePKCS1PrivateKey(privBlock.Bytes)
			if err != nil {
				logger.Fatalf(err.Error())
				os.Exit(1)
			}
			Key.Lock()
			defer Key.Unlock()
			Key.PrivKey = privKey
		}
	}

	if opts.DotSearch {
		Config.DotSearch = opts.DotSearch
	} else if Config.PgSearch {
		Config.DotSearch = true
	}
	if Config.DotSearch {
		if opts.ConvertSearch {
			Config.ConvertSearch = opts.ConvertSearch
		}
	}
	if Config.IndexFile != "" && Config.PgSearch {
		logger.Infof("Specifying an index file for search while using the postgres search isn't useful.")
	}

	// statsd configuration
	if opts.UseStatsd {
		Config.UseStatsd = opts.UseStatsd
	}
	if opts.StatsdAddr != "" {
		Config.StatsdAddr = opts.StatsdAddr
	}
	if opts.StatsdType != "" {
		Config.StatsdType = opts.StatsdType
	}
	if opts.StatsdInstance != "" {
		Config.StatsdInstance = opts.StatsdInstance
	}
	if Config.StatsdAddr == "" {
		Config.StatsdAddr = "localhost:8125"
	}
	if Config.StatsdType == "" {
		Config.StatsdType = "standard"
	}
	if Config.StatsdInstance == "" {
		Config.StatsdInstance = strings.Replace(Config.Hostname, ".", "_", -1)
	}
	if opts.IndexValTrim != 0 {
		Config.IndexValTrim = opts.IndexValTrim
	}
	if Config.IndexValTrim <= 0 {
		logger.Infof("Trimming values in search index disabled")
		if Config.IndexValTrim == 0 {
			logger.Warningf("index-val-trim's default behavior when not set or set to 0 is to disable search index value trimming; this behavior will change with the next goiardi release")
		}
	} else {
		logger.Infof("Trimming values in search index to %d characters", Config.IndexValTrim)
	}

	// Environment variables
	if len(Config.EnvVars) != 0 {
		for _, v := range Config.EnvVars {
			logger.Debugf("setting %s", v)
			env := strings.SplitN(v, "=", 2)
			if len(env) != 2 {
				logger.Fatalf("Error setting environment variable %s - seems to be malformed.", v)
				os.Exit(1)
			}
			if verr := os.Setenv(env[0], env[1]); verr != nil {
				logger.Fatalf(verr.Error())
				os.Exit(1)
			}
		}
	}

	return nil
}

// ListenAddr builds the address and port goiardi is configured to listen on.
func ListenAddr() string {
	listenAddr := net.JoinHostPort(Config.Ipaddress, strconv.Itoa(Config.Port))
	return listenAddr
}

// ServerHostname returns the hostname and port goiardi is configured to use.
func ServerHostname() string {
	if !(Config.ProxyPort == 80 || Config.ProxyPort == 443) {
		return net.JoinHostPort(Config.ProxyHostname, strconv.Itoa(Config.ProxyPort))
	}
	return Config.ProxyHostname
}

// ServerBaseURL returns the base scheme+hostname portion of a goiardi URL.
func ServerBaseURL() string {
	var urlScheme string
	if Config.UseSSL || Config.HTTPSUrls {
		urlScheme = "https"
	} else {
		urlScheme = "http"
	}
	url := fmt.Sprintf("%s://%s", urlScheme, ServerHostname())
	return url
}

// UsingDB returns true if we're using any db engine, false if using the
// in-memory data store.
func UsingDB() bool {
	return Config.UseMySQL || Config.UsePostgreSQL
}

func UsingExternalSecrets() bool {
	return Config.UseExtSecrets
}<|MERGE_RESOLUTION|>--- conflicted
+++ resolved
@@ -215,12 +215,8 @@
 const Version = "1.0.0-dev"
 
 // The chef version we're at least aiming for, even if it's not complete yet.
-<<<<<<< HEAD
 const ChefVersion = "12.0.0"
-=======
-const ChefVersion = "11.1.7"
 const ChefApiVersion = "0"
->>>>>>> 1f9a7c9e
 
 // The default time difference allowed between the server's clock and the time
 // in the X-OPS-TIMESTAMP header.
