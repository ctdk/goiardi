--- conflicted
+++ resolved
@@ -215,11 +215,7 @@
 }
 
 // The goiardi version.
-<<<<<<< HEAD
 const Version = "1.0.0-dev"
-=======
-const Version = "0.11.5"
->>>>>>> 8eed96c4
 
 // The chef version we're at least aiming for, even if it's not complete yet.
 const ChefVersion = "12.0.0"
