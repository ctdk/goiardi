--- conflicted
+++ resolved
@@ -258,13 +258,13 @@
 // ReplaceNodeStatuses replaces the node statuses being stored in the data store
 // with the provided statuses that have been ordered by age already. This is
 // most useful when purging old statuses.
-func (ds *DataStore) ReplaceNodeStatuses(nodeName string, objs []interface{}) error {
+func (ds *DataStore) ReplaceNodeStatuses(nodeName string, orgName string, objs []interface{}) error {
 	ds.m.Lock()
 	defer ds.m.Unlock()
 	ds.updated = true
 
 	// Delete the old statuses
-	err := ds.deleteStatuses(nodeName)
+	err := ds.deleteStatuses(nodeName, orgName)
 	if err != nil {
 		return err
 	}
@@ -380,17 +380,12 @@
 	ds.m.Lock()
 	defer ds.m.Unlock()
 	ds.updated = true
-<<<<<<< HEAD
+	return ds.deleteStatuses(nodeName, orgName)
+}
+
+func (ds *DataStore) deleteStatuses(nodeName string, orgName string) error {
 	nsKey := ds.makeKey(joinStr("nodestatus-", orgName), "nodestatuses")
 	nsListKey := ds.makeKey(joinStr("nodestatuslist-", orgName), "nodestatuslists")
-=======
-	return ds.deleteStatuses(nodeName)
-}
-
-func (ds *DataStore) deleteStatuses(nodeName string) error {
-	nsKey := ds.makeKey("nodestatus", "nodestatuses")
-	nsListKey := ds.makeKey("nodestatuslist", "nodestatuslists")
->>>>>>> 9aa84888
 	a, _ := ds.dsc.Get(nsKey)
 	if a == nil {
 		return ErrNoStatuses
