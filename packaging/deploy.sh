--- conflicted
+++ resolved
@@ -5,12 +5,8 @@
 CURDIR=`pwd`
 GOIARDI_VERSION=`git describe --long --always`
 
-<<<<<<< HEAD
-gem install package_cloud -v "0.2.43"
-=======
 # Requires the package_cloud gem to be installed. Do so with:
 # gem install package_cloud -v "0.2.43"
->>>>>>> a5f441cf
 
 if [ -z ${PACKAGECLOUD_REPO} ] ; then
   echo "The environment variable PACKAGECLOUD_REPO must be set."
