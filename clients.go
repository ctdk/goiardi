/* Client functions */

/*
 * Copyright (c) 2013-2017, Jeremy Bingham (<jeremy@goiardi.gl>)
 *
 * Licensed under the Apache License, Version 2.0 (the "License");
 * you may not use this file except in compliance with the License.
 * You may obtain a copy of the License at
 *
 *     http://www.apache.org/licenses/LICENSE-2.0
 *
 * Unless required by applicable law or agreed to in writing, software
 * distributed under the License is distributed on an "AS IS" BASIS,
 * WITHOUT WARRANTIES OR CONDITIONS OF ANY KIND, either express or implied.
 * See the License for the specific language governing permissions and
 * limitations under the License.
 */

package main

import (
	"encoding/json"
	"github.com/ctdk/goiardi/acl"
	"github.com/ctdk/goiardi/actor"
	"github.com/ctdk/goiardi/client"
	"github.com/ctdk/goiardi/group"
	"github.com/ctdk/goiardi/loginfo"
<<<<<<< HEAD
	"github.com/ctdk/goiardi/organization"
=======
	"github.com/ctdk/goiardi/reqctx"
>>>>>>> 1f9a7c9e
	"github.com/ctdk/goiardi/util"
	"github.com/gorilla/mux"
	"net/http"
)

func clientHandler(w http.ResponseWriter, r *http.Request) {
	w.Header().Set("Content-Type", "application/json")
<<<<<<< HEAD
	vars := mux.Vars(r)
	org, orgerr := organization.Get(vars["org"])
	if orgerr != nil {
		jsonErrorReport(w, r, orgerr.Error(), orgerr.Status())
		return
	}

	clientName := vars["name"]
	opUser, oerr := actor.GetReqUser(org, r.Header.Get("X-OPS-USERID"))
=======
	path := splitPath(r.URL.Path)
	clientName := path[1]
	opUser, oerr := reqctx.CtxReqUser(r.Context())
>>>>>>> 1f9a7c9e
	if oerr != nil {
		jsonErrorReport(w, r, oerr.Error(), oerr.Status())
		return
	}

	switch r.Method {
<<<<<<< HEAD
	case "DELETE":
		chefClient, gerr := client.Get(org, clientName)
		if gerr != nil {
			jsonErrorReport(w, r, gerr.Error(), gerr.Status())
			return
		}
		clientACL, gerr := acl.GetItemACL(org, chefClient)
=======
	case http.MethodDelete:
		chefClient, gerr := client.Get(clientName)
>>>>>>> 1f9a7c9e
		if gerr != nil {
			jsonErrorReport(w, r, gerr.Error(), gerr.Status())
			return
		}
		if f, err := clientACL.CheckPerm("delete", opUser); err != nil {
			jsonErrorReport(w, r, err.Error(), err.Status())
			return
		} else if !f && !opUser.IsSelf(chefClient) {
			jsonErrorReport(w, r, "Deleting that client is forbidden", http.StatusForbidden)
			return
		}
		/* Docs were incorrect. It does want the body of the
		 * deleted object. */
		jsonClient := chefClient.ToJSON()

		/* Log the delete event before deleting the client, in
		 * case the client is deleting itself. */
		if lerr := loginfo.LogEvent(org, opUser, chefClient, "delete"); lerr != nil {
			jsonErrorReport(w, r, lerr.Error(), http.StatusInternalServerError)
			return
		}
		err := chefClient.Delete()
		if err != nil {
			jsonErrorReport(w, r, err.Error(), http.StatusForbidden)
			return
		}
		// I really wish we could delete the ACL in the client object
		// itself, but dependency loops prevent that from happening
		// sadly.
		err = clientACL.Delete()
		if err != nil {
			jsonErrorReport(w, r, err.Error(), err.Status())
			return
		}

		// remove the client from any groups it's in
		group.ClearActor(org, chefClient)

		enc := json.NewEncoder(w)
		if jerr := enc.Encode(&jsonClient); jerr != nil {
			jsonErrorReport(w, r, jerr.Error(), http.StatusInternalServerError)
			return
		}
<<<<<<< HEAD
	case "GET":
		chefClient, gerr := client.Get(org, clientName)
=======
	case http.MethodHead:
		permCheck := func(r *http.Request, clientName string, opUser actor.Actor) util.Gerror {
			if !opUser.IsAdmin() {
				chefClient, gerr := client.Get(clientName)
				if gerr != nil {
					return gerr
				}
				if !opUser.IsSelf(chefClient) {
					return headForbidden()
				}
			}
			return nil
		}

		headChecking(w, r, opUser, clientName, client.DoesExist, permCheck)
		return
	case http.MethodGet:
		chefClient, gerr := client.Get(clientName)
>>>>>>> 1f9a7c9e

		if gerr != nil {
			jsonErrorReport(w, r, gerr.Error(), gerr.Status())
			return
		}
		clientACL, gerr := acl.GetItemACL(org, chefClient)
		if gerr != nil {
			jsonErrorReport(w, r, gerr.Error(), gerr.Status())
			return
		}
		if f, err := clientACL.CheckPerm("read", opUser); err != nil {
			jsonErrorReport(w, r, err.Error(), err.Status())
			return
		} else if !f && !opUser.IsSelf(chefClient) {
			jsonErrorReport(w, r, "You are not allowed to perform that action.", http.StatusForbidden)
			return
		}

		/* API docs are wrong here re: public_key vs.
		 * certificate. Also orgname (at least w/ open source)
		 * and clientname, and it wants chef_type and
		 * json_class
		 */
		jsonClient := chefClient.ToJSON()
		enc := json.NewEncoder(w)
		if err := enc.Encode(&jsonClient); err != nil {
			jsonErrorReport(w, r, err.Error(), http.StatusInternalServerError)
			return
		}
	case http.MethodPut:
		clientData, jerr := parseObjJSON(r.Body)
		if jerr != nil {
			jsonErrorReport(w, r, jerr.Error(), http.StatusBadRequest)
			return
		}
		chefClient, err := client.Get(org, clientName)
		if err != nil {
			jsonErrorReport(w, r, err.Error(), http.StatusNotFound)
			return
		}

		/* Makes chef-pedant happy. I suppose it is, after all,
		 * pedantic. */
		if averr := util.CheckAdminPlusValidator(clientData); averr != nil {
			jsonErrorReport(w, r, averr.Error(), averr.Status())
			return
		}

		clientACL, gerr := acl.GetItemACL(org, chefClient)
		if gerr != nil {
			jsonErrorReport(w, r, gerr.Error(), gerr.Status())
			return
		}
		f, err := clientACL.CheckPerm("read", opUser)
		if err != nil {
			jsonErrorReport(w, r, err.Error(), err.Status())
			return
		} else if !f && !opUser.IsSelf(chefClient) {
			jsonErrorReport(w, r, "You are not allowed to perform that action.", http.StatusForbidden)
			return
		}
		if !f {
			var verr util.Gerror
			aerr := opUser.CheckPermEdit(clientData, "admin")
			if !opUser.IsValidator() {
				verr = opUser.CheckPermEdit(clientData, "validator")
			}
			if aerr != nil && verr != nil {
				jsonErrorReport(w, r, "Client can be either an admin or a validator, but not both.", http.StatusBadRequest)
				return
			} else if aerr != nil || verr != nil {
				if aerr == nil {
					aerr = verr
				}
				jsonErrorReport(w, r, aerr.Error(), aerr.Status())
				return
			}
		}

		jsonName, sterr := util.ValidateAsString(clientData["name"])
		if sterr != nil {
			jsonErrorReport(w, r, sterr.Error(), http.StatusBadRequest)
			return
		}

		/* If clientName and clientData["name"] aren't the
		 * same, we're renaming. Check the new name doesn't
		 * already exist. */
		jsonClient := chefClient.ToJSON()
		if clientName != jsonName {
			if lerr := loginfo.LogEvent(org, opUser, chefClient, "modify"); lerr != nil {
				jsonErrorReport(w, r, lerr.Error(), http.StatusInternalServerError)
				return
			}
			err := chefClient.Rename(jsonName)
			if err != nil {
				jsonErrorReport(w, r, err.Error(), err.Status())
				return
			}
			err = clientACL.Renamed(chefClient)
			if err != nil {
				jsonErrorReport(w, r, err.Error(), err.Status())
				return
			}
			w.WriteHeader(http.StatusCreated)
		}
		if uerr := chefClient.UpdateFromJSON(clientData); uerr != nil {
			jsonErrorReport(w, r, uerr.Error(), uerr.Status())
			return
		}

		if pk, pkfound := clientData["public_key"]; pkfound {
			switch pk := pk.(type) {
			case string:
				if pkok, pkerr := client.ValidatePublicKey(pk); !pkok {
					jsonErrorReport(w, r, pkerr.Error(), http.StatusBadRequest)
					return
				}
				chefClient.SetPublicKey(pk)
				jsonClient["public_key"] = pk
			case nil:
				//show_public_key = false

			default:
				jsonErrorReport(w, r, "Bad request", http.StatusBadRequest)
				return
			}
		}

		if p, pfound := clientData["private_key"]; pfound {
			switch p := p.(type) {
			case bool:
				if p {
					var cgerr error
					if jsonClient["private_key"], cgerr = chefClient.GenerateKeys(); cgerr != nil {
						jsonErrorReport(w, r, cgerr.Error(), http.StatusInternalServerError)
						return
					}
					// make sure the json
					// client gets the new
					// public key
					jsonClient["public_key"] = chefClient.PublicKey()
				}
			default:
				jsonErrorReport(w, r, "Bad request", http.StatusBadRequest)
				return
			}
		}
		chefClient.Save()
		if lerr := loginfo.LogEvent(org, opUser, chefClient, "modify"); lerr != nil {
			jsonErrorReport(w, r, lerr.Error(), http.StatusInternalServerError)
			return
		}

		enc := json.NewEncoder(w)
		if err := enc.Encode(&jsonClient); err != nil {
			jsonErrorReport(w, r, err.Error(), http.StatusInternalServerError)
			return
		}
	default:
		jsonErrorReport(w, r, "Unrecognized method for client!", http.StatusMethodNotAllowed)
	}
}

func clientListHandler(w http.ResponseWriter, r *http.Request) {
	w.Header().Set("Content-Type", "application/json")
	vars := mux.Vars(r)
	org, orgerr := organization.Get(vars["org"])
	if orgerr != nil {
		jsonErrorReport(w, r, orgerr.Error(), orgerr.Status())
		return
	}
	clientResponse := make(map[string]string)
	opUser, oerr := actor.GetReqUser(org, r.Header.Get("X-OPS-USERID"))
	if oerr != nil {
		jsonErrorReport(w, r, oerr.Error(), oerr.Status())
		return
	}
	containerACL, err := acl.GetContainerACL(org, "clients")
	if err != nil {
		jsonErrorReport(w, r, err.Error(), err.Status())
		return
	}

	if f, ferr := containerACL.CheckPerm("read", opUser); ferr != nil {
		jsonErrorReport(w, r, ferr.Error(), ferr.Status())
		return
	} else if !f {
		jsonErrorReport(w, r, "You do not have permission to do that", http.StatusForbidden)
		return
	}
	clientList := client.GetList(org)
	for _, k := range clientList {
		/* Make sure it's a client and not a user. */
		itemURL := util.JoinStr("/organizations/", org.Name, "/clients/", k)
		clientResponse[k] = util.CustomURL(itemURL)
	}
	enc := json.NewEncoder(w)
	if err := enc.Encode(&clientResponse); err != nil {
		jsonErrorReport(w, r, err.Error(), http.StatusInternalServerError)
	}
}

func clientCreateHandler(w http.ResponseWriter, r *http.Request) {
	w.Header().Set("Content-Type", "application/json")
	vars := mux.Vars(r)
	org, orgerr := organization.Get(vars["org"])
	if orgerr != nil {
		jsonErrorReport(w, r, orgerr.Error(), orgerr.Status())
		return
	}
	clientResponse := make(map[string]string)
	opUser, oerr := actor.GetReqUser(org, r.Header.Get("X-OPS-USERID"))
	if oerr != nil {
		jsonErrorReport(w, r, oerr.Error(), oerr.Status())
		return
	}
	containerACL, err := acl.GetContainerACL(org, "clients")
	if err != nil {
		jsonErrorReport(w, r, err.Error(), err.Status())
		return
	}

	clientData, jerr := parseObjJSON(r.Body)
	if jerr != nil {
		jsonErrorReport(w, r, jerr.Error(), http.StatusBadRequest)
		return
	}
	if averr := util.CheckAdminPlusValidator(clientData); averr != nil {
		jsonErrorReport(w, r, averr.Error(), averr.Status())
		return
	}
	if f, err := containerACL.CheckPerm("create", opUser); err != nil {
		jsonErrorReport(w, r, err.Error(), err.Status())
		return
	} else if !f {
		if opUser.IsValidator() {
			if aerr := opUser.CheckPermEdit(clientData, "admin"); aerr != nil {
				jsonErrorReport(w, r, aerr.Error(), aerr.Status())
				return
			}
			if verr := opUser.CheckPermEdit(clientData, "validator"); verr != nil {
				jsonErrorReport(w, r, verr.Error(), verr.Status())
				return
			}
		} else {
			// may need an org assoc check with the
			// validator, although if the client was found
			// in this org it must be OK.
			jsonErrorReport(w, r, "You are not allowed to perform that action", http.StatusForbidden)
			return
		}
	}
	clientName, sterr := util.ValidateAsString(clientData["name"])
	if sterr != nil || clientName == "" {
		jsonErrorReport(w, r, "Field 'name' missing", http.StatusBadRequest)
		return
	}

	chefClient, err := client.NewFromJSON(org, clientData)
	if err != nil {
		jsonErrorReport(w, r, err.Error(), err.Status())
		return
	}

	if publicKey, pkok := clientData["public_key"]; !pkok {
		var perr error
		if clientResponse["private_key"], perr = chefClient.GenerateKeys(); perr != nil {
			jsonErrorReport(w, r, perr.Error(), http.StatusInternalServerError)
			return
		}
	} else {
		switch publicKey := publicKey.(type) {
		case string:
			if pkok, pkerr := client.ValidatePublicKey(publicKey); !pkok {
				jsonErrorReport(w, r, pkerr.Error(), pkerr.Status())
				return
			}
			chefClient.SetPublicKey(publicKey)
		case nil:

			var perr error
			if clientResponse["private_key"], perr = chefClient.GenerateKeys(); perr != nil {
				jsonErrorReport(w, r, perr.Error(), http.StatusInternalServerError)
				return
			}
		default:
			jsonErrorReport(w, r, "Bad public key", http.StatusBadRequest)
			return
		}
	}
	/* If we make it here, we want the public key in the
	 * response. I think. */
	clientResponse["public_key"] = chefClient.PublicKey()

	chefClient.Save()
	cACL, err := acl.GetItemACL(org, chefClient)
	if err != nil {
		jsonErrorReport(w, r, err.Error(), err.Status())
		return
	}
	if !chefClient.IsValidator() {
		g, err := group.Get(org, "clients")
		if err != nil {
			jsonErrorReport(w, r, err.Error(), err.Status())
			return
		}
		err = g.AddActor(chefClient)
		if err != nil {
			jsonErrorReport(w, r, err.Error(), err.Status())
			return
		}
		err = g.Save()
		if err != nil {
			jsonErrorReport(w, r, err.Error(), err.Status())
			return
		}
		err = cACL.AddActor("all", chefClient)
		if err != nil {
			jsonErrorReport(w, r, err.Error(), err.Status())
			return
		}
	}
	if !opUser.IsValidator() {
		err = cACL.AddActor("all", opUser)
		if err != nil {
			jsonErrorReport(w, r, err.Error(), err.Status())
			return
		}
	}
	err = cACL.Save()
	if err != nil {
		jsonErrorReport(w, r, err.Error(), err.Status())
		return
	}
	if lerr := loginfo.LogEvent(org, opUser, chefClient, "create"); lerr != nil {
		jsonErrorReport(w, r, lerr.Error(), http.StatusInternalServerError)
		return
	}
	clientResponse["uri"] = util.ObjURL(chefClient)
	w.WriteHeader(http.StatusCreated)

	enc := json.NewEncoder(w)
	if err := enc.Encode(&clientResponse); err != nil {
		jsonErrorReport(w, r, err.Error(), http.StatusInternalServerError)
	}
}

func clientNoMethodHandler(w http.ResponseWriter, r *http.Request) {
	w.Header().Set("Content-Type", "application/json")
	vars := mux.Vars(r)
	_, orgerr := organization.Get(vars["org"])
	if orgerr != nil {
		jsonErrorReport(w, r, orgerr.Error(), orgerr.Status())
		return
	}
	jsonErrorReport(w, r, "Method not allowed for clients or users", http.StatusMethodNotAllowed)
	return
}<|MERGE_RESOLUTION|>--- conflicted
+++ resolved
@@ -25,11 +25,8 @@
 	"github.com/ctdk/goiardi/client"
 	"github.com/ctdk/goiardi/group"
 	"github.com/ctdk/goiardi/loginfo"
-<<<<<<< HEAD
 	"github.com/ctdk/goiardi/organization"
-=======
 	"github.com/ctdk/goiardi/reqctx"
->>>>>>> 1f9a7c9e
 	"github.com/ctdk/goiardi/util"
 	"github.com/gorilla/mux"
 	"net/http"
@@ -37,7 +34,6 @@
 
 func clientHandler(w http.ResponseWriter, r *http.Request) {
 	w.Header().Set("Content-Type", "application/json")
-<<<<<<< HEAD
 	vars := mux.Vars(r)
 	org, orgerr := organization.Get(vars["org"])
 	if orgerr != nil {
@@ -46,30 +42,20 @@
 	}
 
 	clientName := vars["name"]
-	opUser, oerr := actor.GetReqUser(org, r.Header.Get("X-OPS-USERID"))
-=======
-	path := splitPath(r.URL.Path)
-	clientName := path[1]
 	opUser, oerr := reqctx.CtxReqUser(r.Context())
->>>>>>> 1f9a7c9e
 	if oerr != nil {
 		jsonErrorReport(w, r, oerr.Error(), oerr.Status())
 		return
 	}
 
 	switch r.Method {
-<<<<<<< HEAD
-	case "DELETE":
+	case http.MethodDelete:
 		chefClient, gerr := client.Get(org, clientName)
 		if gerr != nil {
 			jsonErrorReport(w, r, gerr.Error(), gerr.Status())
 			return
 		}
 		clientACL, gerr := acl.GetItemACL(org, chefClient)
-=======
-	case http.MethodDelete:
-		chefClient, gerr := client.Get(clientName)
->>>>>>> 1f9a7c9e
 		if gerr != nil {
 			jsonErrorReport(w, r, gerr.Error(), gerr.Status())
 			return
@@ -113,14 +99,10 @@
 			jsonErrorReport(w, r, jerr.Error(), http.StatusInternalServerError)
 			return
 		}
-<<<<<<< HEAD
-	case "GET":
-		chefClient, gerr := client.Get(org, clientName)
-=======
 	case http.MethodHead:
 		permCheck := func(r *http.Request, clientName string, opUser actor.Actor) util.Gerror {
 			if !opUser.IsAdmin() {
-				chefClient, gerr := client.Get(clientName)
+				chefClient, gerr := client.Get(org, clientName)
 				if gerr != nil {
 					return gerr
 				}
@@ -134,8 +116,7 @@
 		headChecking(w, r, opUser, clientName, client.DoesExist, permCheck)
 		return
 	case http.MethodGet:
-		chefClient, gerr := client.Get(clientName)
->>>>>>> 1f9a7c9e
+		chefClient, gerr := client.Get(org, clientName)
 
 		if gerr != nil {
 			jsonErrorReport(w, r, gerr.Error(), gerr.Status())
