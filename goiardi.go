--- conflicted
+++ resolved
@@ -86,7 +86,6 @@
 }
 
 var noOpUserReqs = []string{
-<<<<<<< HEAD
 	"file_store",
 	"universe",
 	"principals",
@@ -94,13 +93,7 @@
 
 var noOpUserRoot = []string{
 	"authenticate_user",
-=======
-	"/authenticate_user",
-	"/file_store",
-	"/universe",
-	"/principals",
-	"/debug",
->>>>>>> 9aa84888
+	"debug",
 }
 
 var apiChan chan *apiTimerInfo
@@ -503,12 +496,8 @@
 	/* Only perform the authorization check if that's configured. Bomb with
 	 * an error if the check of the headers, timestamps, etc. fails. */
 	/* No clue why /principals doesn't require authorization. Hrmph. */
-<<<<<<< HEAD
 	
-	if config.Config.UseAuth && !fstorere.MatchString(r.URL.Path) && !(princre.MatchString(r.URL.Path) && (r.Method == http.MethodGet || r.Method == http.MethodHead)) {
-=======
-	if config.Config.UseAuth && !strings.HasPrefix(r.URL.Path, "/file_store") && !strings.HasPrefix(r.URL.Path, "/debug") && !(strings.HasPrefix(r.URL.Path, "/principals") && r.Method == "GET") {
->>>>>>> 9aa84888
+	if config.Config.UseAuth && !fstorere.MatchString(r.URL.Path) && !strings.HasPrefix(r.URL.Path, "/debug") && !(princre.MatchString(r.URL.Path) && (r.Method == http.MethodGet || r.Method == http.MethodHead)) {
 		herr := authentication.CheckHeader(userID, r)
 		if herr != nil {
 			w.Header().Set("Content-Type", "application/json")
@@ -862,22 +851,6 @@
 			} else {
 				logger.Errorf("reconnected to serf after being disconnected")
 			}
-<<<<<<< HEAD
-			org, err := organization.Get(jsonPayload["organization"])
-			if err != nil {
-				logger.Errorf(err.Error())
-				continue
-			}
-			n, _ := node.Get(org, jsonPayload["node"])
-			if n == nil {
-				logger.Errorf("No node %s", jsonPayload["node"])
-				continue
-			}
-			nerr := n.UpdateStatus(jsonPayload["status"])
-			if nerr != nil {
-				logger.Errorf(nerr.Error())
-				continue
-=======
 		}
 		go runEventMonitor(sc, ech)
 		e := <-ech
@@ -922,14 +895,19 @@
 					logger.Errorf(err.Error())
 					continue
 				}
-				n, _ := node.Get(jsonPayload["node"])
+				org, err := organization.Get(jsonPayload["organization"])
+				if err != nil {
+					logger.Errorf(err.Error())
+					continue
+				}
+				n, _ := node.Get(org, jsonPayload["node"])
 				if n == nil {
 					logger.Errorf("No node %s", jsonPayload["node"])
 					continue
 				}
-				err = n.UpdateStatus(jsonPayload["status"])
-				if err != nil {
-					logger.Errorf(err.Error())
+				nerr := n.UpdateStatus(jsonPayload["status"])
+				if nerr != nil {
+					logger.Errorf(nerr.Error())
 					continue
 				}
 				r := map[string]string{"response": "ok"}
@@ -945,7 +923,6 @@
 					continue
 				}
 				sc.Respond(id, response)
->>>>>>> 9aa84888
 			}
 		case <-time.After(checkClientSec * time.Second):
 			if sc.IsClosed() {
