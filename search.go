--- conflicted
+++ resolved
@@ -20,23 +20,16 @@
 
 import (
 	"encoding/json"
-<<<<<<< HEAD
 	"github.com/ctdk/goiardi/acl"
 	"github.com/ctdk/goiardi/actor"
-=======
-	"fmt"
->>>>>>> 1f9a7c9e
 	"github.com/ctdk/goiardi/client"
 	"github.com/ctdk/goiardi/config"
 	"github.com/ctdk/goiardi/databag"
 	"github.com/ctdk/goiardi/environment"
 	"github.com/ctdk/goiardi/indexer"
 	"github.com/ctdk/goiardi/node"
-<<<<<<< HEAD
 	"github.com/ctdk/goiardi/organization"
-=======
 	"github.com/ctdk/goiardi/reqctx"
->>>>>>> 1f9a7c9e
 	"github.com/ctdk/goiardi/role"
 	"github.com/ctdk/goiardi/search"
 	"github.com/ctdk/goiardi/util"
@@ -70,7 +63,6 @@
 	pathArray := splitPath(r.URL.Path)[2:]
 	pathArrayLen := len(pathArray)
 
-<<<<<<< HEAD
 	vars := mux.Vars(r)
 	org, orgerr := organization.Get(vars["org"])
 	if orgerr != nil {
@@ -78,10 +70,7 @@
 		return
 	}
 
-	opUser, oerr := actor.GetReqUser(org, r.Header.Get("X-OPS-USERID"))
-=======
 	opUser, oerr := reqctx.CtxReqUser(r.Context())
->>>>>>> 1f9a7c9e
 	if oerr != nil {
 		jsonErrorReport(w, r, oerr.Error(), oerr.Status())
 		return
@@ -225,17 +214,13 @@
 func reindexHandler(w http.ResponseWriter, r *http.Request) {
 	w.Header().Set("Content-Type", "application/json")
 	reindexResponse := make(map[string]interface{})
-<<<<<<< HEAD
 	vars := mux.Vars(r)
 	org, orgerr := organization.Get(vars["org"])
 	if orgerr != nil {
 		jsonErrorReport(w, r, orgerr.Error(), orgerr.Status())
 		return
 	}
-	opUser, oerr := actor.GetReqUser(org, r.Header.Get("X-OPS-USERID"))
-=======
 	opUser, oerr := reqctx.CtxReqUser(r.Context())
->>>>>>> 1f9a7c9e
 	if oerr != nil {
 		jsonErrorReport(w, r, oerr.Error(), oerr.Status())
 		return
