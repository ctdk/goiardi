/*
 * Copyright (c) 2013-2016, Jeremy Bingham (<jeremy@goiardi.gl>)
 *
 * Licensed under the Apache License, Version 2.0 (the "License");
 * you may not use this file except in compliance with the License.
 * You may obtain a copy of the License at
 *
 *     http://www.apache.org/licenses/LICENSE-2.0
 *
 * Unless required by applicable law or agreed to in writing, software
 * distributed under the License is distributed on an "AS IS" BASIS,
 * WITHOUT WARRANTIES OR CONDITIONS OF ANY KIND, either express or implied.
 * See the License for the specific language governing permissions and
 * limitations under the License.
 */

// Package shovey provides a means for pushing jobs out to nodes to be run
// independently of a chef-client run.
package shovey

import (
	"bytes"
	"crypto/rsa"
	"encoding/json"
	"fmt"
	"math"
	"net/http"
	"os"
	"reflect"
	"regexp"
	"sort"
	"strconv"
	"strings"
	"time"

	"github.com/ctdk/chefcrypto"
	"github.com/ctdk/goiardi/config"
	"github.com/ctdk/goiardi/datastore"
	"github.com/ctdk/goiardi/node"
<<<<<<< HEAD
	"github.com/ctdk/goiardi/organization"
=======
	"github.com/ctdk/goiardi/secret"
>>>>>>> fc25f3ae
	"github.com/ctdk/goiardi/serfin"
	"github.com/ctdk/goiardi/util"
	serfclient "github.com/hashicorp/serf/client"
	"github.com/pborman/uuid"
	"github.com/tideland/golib/logger"
)

// Shovey holds all the overall information for a shovey run common to all nodes
// running the command.
type Shovey struct {
	RunID     string        `json:"id"`
	NodeNames []string      `json:"nodes"`
	Command   string        `json:"command"`
	CreatedAt time.Time     `json:"created_at"`
	UpdatedAt time.Time     `json:"updated_at"`
	Status    string        `json:"status"`
	Timeout   time.Duration `json:"timeout"`
	Quorum    string        `json:"quorum"`
	org       *organization.Organization
}

// ShoveyRun represents a node's shovey run.
type ShoveyRun struct {
	ID         int       `json:"-"`
	ShoveyUUID string    `json:"run_id"`
	NodeName   string    `json:"node_name"`
	Status     string    `json:"status"`
	AckTime    time.Time `json:"ack_time"`
	EndTime    time.Time `json:"end_time"`
	Error      string    `json:"error"`
	ExitStatus uint8     `json:"exit_status"`
	org        *organization.Organization
}

// ShoveyRunStream holds a chunk of output from a shovey run.
type ShoveyRunStream struct {
	ShoveyUUID string
	NodeName   string
	Seq        int
	OutputType string
	Output     string
	IsLast     bool
	CreatedAt  time.Time
	org        *organization.Organization
}

// BySeq is a type used to sort ShoveyRunStreams.
type BySeq []*ShoveyRunStream

// Qerror is a special error type for shovey runs.
type Qerror interface {
	String() string
	Error() string
	Status() string
	SetStatus(string)
	UpNodes() []string
	DownNodes() []string
	SetUpNodes([]string)
	SetDownNodes([]string)
}

type qerror struct {
	msg       string
	status    string
	upNodes   []string
	downNodes []string
}

func newQuerror(text string) Qerror {
	return &qerror{msg: text,
		status: "job_failed",
	}
}

// Errorf creates a new Qerror, with a formatted error string.
func Errorf(format string, a ...interface{}) Qerror {
	return newQuerror(fmt.Sprintf(format, a...))
}

// Error returns the Qerror error message.
func (e *qerror) Error() string {
	return e.msg
}

// CastErr will easily cast a different kind of error to a Qerror.
func CastErr(err error) Qerror {
	return Errorf(err.Error())
}

// String returns a string representation of a Qerror.
func (e *qerror) String() string {
	return e.msg
}

// Set the Qerror status string.
func (e *qerror) SetStatus(s string) {
	e.status = s
}

// Returns the Qerror's HTTP status code.
func (e *qerror) Status() string {
	return e.status
}

// UpNodes returns the nodes known to be up by this Qerror.
func (e *qerror) UpNodes() []string {
	return e.upNodes
}

// DownNodes returns the nodes known to be up by this Qerror
func (e *qerror) DownNodes() []string {
	return e.downNodes
}

// SetUpNodes sets the nodes that are up for this Qerror.
func (e *qerror) SetUpNodes(u []string) {
	e.upNodes = u
}

// SetDownNodes sets the nodes that are down for this Qerror.
func (e *qerror) SetDownNodes(d []string) {
	e.downNodes = d
}

// New creates a new shovey instance.
func New(org *organization.Organization, command string, timeout int, quorumStr string, nodeNames []string) (*Shovey, util.Gerror) {
	var found bool
	runID := uuid.New()

	// Conflicting uuids are unlikely, but conceivable.
	if config.UsingDB() {
		var err error
		found, err = checkForShoveySQL(datastore.Dbh, runID)
		if err != nil {
			gerr := util.CastErr(err)
			gerr.SetStatus(http.StatusInternalServerError)
			return nil, gerr
		}
	} else {
		ds := datastore.New()
		_, found = ds.Get(org.DataKey("shovey"), runID)
	}

	// unlikely
	if found {
		err := util.Errorf("a shovey run with this run id already exists")
		err.SetStatus(http.StatusConflict)
		return nil, err
	}
	s := &Shovey{RunID: runID, NodeNames: nodeNames, Command: command, Timeout: time.Duration(timeout), Quorum: quorumStr, Status: "submitted", org: org}

	s.CreatedAt = time.Now()
	s.UpdatedAt = time.Now()

	err := s.save()
	if err != nil {
		return nil, err
	}

	return s, nil
}

// Start kicks off all the shovey runs for this shovey instance.
func (s *Shovey) Start() util.Gerror {
	err := s.startJobs()
	if err != nil {
		s.Status = err.Status()
		s.save()
		return util.CastErr(err)
	}
	s.Status = "running"
	s.save()
	return nil
}

func (s *Shovey) save() util.Gerror {
	if config.UsingDB() {
		return s.saveSQL()
	}
	s.UpdatedAt = time.Now()

	ds := datastore.New()
	ds.Set(s.org.DataKey("shovey"), s.RunID, s)

	return nil
}

func (sr *ShoveyRun) save() util.Gerror {
	if config.UsingDB() {
		return sr.saveSQL()
	}
	ds := datastore.New()
	ds.Set(sr.org.DataKey("shovey_run"), sr.ShoveyUUID+sr.NodeName, sr)
	return nil
}

// GetRun gets a particular node's shovey run associated with this shovey
// instance.
func (s *Shovey) GetRun(nodeName string) (*ShoveyRun, util.Gerror) {
	if config.UsingDB() {
		return s.getShoveyRunSQL(nodeName)
	}
	var shoveyRun *ShoveyRun
	ds := datastore.New()
	sr, found := ds.Get(s.org.DataKey("shovey_run"), s.RunID+nodeName)
	if !found {
		err := util.Errorf("run %s for node %s not found", s.RunID, nodeName)
		err.SetStatus(http.StatusNotFound)
		return nil, err
	}
	if sr != nil {
		shoveyRun = sr.(*ShoveyRun)
		shoveyRun.org = s.org
	}
	return shoveyRun, nil
}

// GetNodeRuns gets all of the ShoveyRuns associated with this shovey instance.
func (s *Shovey) GetNodeRuns() ([]*ShoveyRun, util.Gerror) {
	if config.UsingDB() {
		return s.getShoveyNodeRunsSQL()
	}
	runs := make([]*ShoveyRun, 0, len(s.NodeNames))
	for _, n := range s.NodeNames {
		sr, err := s.GetRun(n)
		if err != nil {
			if err.Status() != http.StatusNotFound {
				return nil, err
			}
		} else {
			runs = append(runs, sr)
		}
	}
	return runs, nil
}

// Get a shovey instance with the given run id.
func Get(org *organization.Organization, runID string) (*Shovey, util.Gerror) {
	if config.UsingDB() {
		return getShoveySQL(runID)
	}
	var shove *Shovey
	ds := datastore.New()
	s, found := ds.Get(org.DataKey("shovey"), runID)
	if s != nil {
		shove = s.(*Shovey)
		shove.org = org
	}
	if !found {
		err := util.Errorf("shovey job %s not found", runID)
		err.SetStatus(http.StatusNotFound)
		return nil, err
	}
	return shove, nil
}

// Cancel cancels all ShoveyRuns associated with this shovey instance.
func (s *Shovey) Cancel() util.Gerror {
	err := s.CancelRuns(s.NodeNames)
	if err != nil {
		return err
	}
	s.Status = "cancelled"
	err = s.save()
	if err != nil {
		return err
	}

	return nil
}

// CancelRuns cancels the shovey runs given in the slice of strings with the
// node names to cancel jobs on.
func (s *Shovey) CancelRuns(nodeNames []string) util.Gerror {
	if config.UsingDB() {
		err := s.cancelRunsSQL()
		if err != nil {
			return err
		}
	} else {
		for _, n := range nodeNames {
			sr, err := s.GetRun(n)
			if err != nil {
				return err
			}
			if sr.Status != "invalid" && sr.Status != "succeeded" && sr.Status != "failed" && sr.Status != "down" && sr.Status != "nacked" {
				sr.EndTime = time.Now()
				sr.Status = "cancelled"
				err = sr.save()
				if err != nil {
					return err
				}
			}
		}
	}
	if len(nodeNames) == len(s.NodeNames) {
		sort.Strings(nodeNames)
		sort.Strings(s.NodeNames)
		if reflect.DeepEqual(nodeNames, s.NodeNames) {
			s.Status = "cancelled"
			s.save()
		}
	} else {
		s.checkCompleted()
	}

	payload := make(map[string]string)
	payload["action"] = "cancel"
	payload["run_id"] = s.RunID
	payload["time"] = time.Now().Format(time.RFC3339)
	sig, serr := s.signRequest(payload)
	if serr != nil {
		return util.CastErr(serr)
	}
	payload["signature"] = sig
	jsonPayload, _ := json.Marshal(payload)
	ackCh := make(chan string, len(nodeNames))
	q := &serfclient.QueryParam{Name: "shovey", Payload: jsonPayload, FilterNodes: nodeNames, RequestAck: true, AckCh: ackCh}
	err := serfin.Serfer.Query(q)
	if err != nil {
		return util.CastErr(err)
	}
	doneCh := make(chan struct{})
	go func() {
		for c := range ackCh {
			logger.Debugf("Received acknowledgement from %s", c)
		}
		doneCh <- struct{}{}
	}()
	select {
	case <-doneCh:
		logger.Infof("All nodes acknowledged cancellation")
		// probably do a report here?
	case <-time.After(time.Duration(60) * time.Second):
		logger.Errorf("Didn't get all acknowledgements within 60 seconds")
	}

	return nil
}

func (s *Shovey) startJobs() Qerror {
	// determine if we meet the quorum
	// First is this a percentage or absolute quorum
	qnum, err := getQuorum(s.Quorum, len(s.NodeNames))
	if err != nil {
		return err
	}
	// query node statuses to see if enough are up
	upNodes, nerr := node.GetNodesByStatus(s.org, s.NodeNames, "up")
	if nerr != nil {
		return CastErr(nerr)
	}
	if len(upNodes) < qnum {
		err = Errorf("Not enough nodes were up to execute job %s - got %d, needed at least %d", s.RunID, len(upNodes), qnum)
		err.SetStatus("quorum_failed")
		// be setting up/down nodes here too
		return err
	}

	// if that all worked, send the commands
	errch := make(chan error)
	go func() {
		tagNodes := make([]string, len(upNodes))
		d := make(map[string]bool)
		for i, n := range upNodes {
			tagNodes[i] = n.Name
			d[n.Name] = true
			sr := &ShoveyRun{ShoveyUUID: s.RunID, NodeName: n.Name, Status: "created"}
			err := sr.save()
			if err != nil {
				logger.Errorf("error saving shovey run: %s", err.Error())
				errch <- err
				return
			}
		}
		for _, n := range s.NodeNames {
			if !d[n] {
				sr := &ShoveyRun{ShoveyUUID: s.RunID, NodeName: n, Status: "down", EndTime: time.Now()}
				err := sr.save()
				if err != nil {
					logger.Errorf("error saving shovey run: %s", err.Error())
					errch <- err
					return
				}
			}
		}
		// make sure this is the right amount of buffering
		payload := make(map[string]string)
		payload["run_id"] = s.RunID
		payload["command"] = s.Command
		payload["action"] = "start"
		payload["time"] = time.Now().Format(time.RFC3339)
		payload["timeout"] = fmt.Sprintf("%d", s.Timeout)
		sig, serr := s.signRequest(payload)
		if serr != nil {
			errch <- serr
			return
		}
		payload["signature"] = sig
		jsonPayload, _ := json.Marshal(payload)
		ackCh := make(chan string, len(tagNodes))
		respCh := make(chan serfclient.NodeResponse, len(tagNodes))
		q := &serfclient.QueryParam{Name: "shovey", Payload: jsonPayload, FilterNodes: tagNodes, RequestAck: true, AckCh: ackCh, RespCh: respCh}
		qerr := serfin.Serfer.Query(q)
		if qerr != nil {
			errch <- qerr
			return
		}
		errch <- nil
		srCh := make(chan *ShoveyRun, len(upNodes)*2)

		go func() {
			for sr := range srCh {
				sr.save()
			}
		}()

		for i := 0; i < len(upNodes)*2; i++ {
			select {
			case a := <-ackCh:
				if a == "" {
					continue
				}
				sr, err := s.GetRun(a)
				if err != nil {
					logger.Debugf("err with sr %s: %s", a, err.Error())
					continue
				}
				sr.AckTime = time.Now()
				srCh <- sr
			case r := <-respCh:
				logger.Debugf("got a response: %v", r)
				break
			case <-time.After(s.Timeout * time.Second):
				logger.Debugf("timed out, might not be appropriate")
				break
			}
		}
		close(srCh)

		logger.Debugf("out of for/select loop for shovey responses")
	}()
	grerr := <-errch
	if grerr != nil {
		return CastErr(grerr)
	}

	return nil
}

func (s *Shovey) checkCompleted() {
	if config.UsingDB() {
		s.checkCompletedSQL()
		return
	}
	srs, err := s.GetNodeRuns()
	if err != nil {
		logger.Debugf("Something went wrong checking for job completion: %s", err.Error())
		return
	}
	c := 0
	for _, sr := range srs {
		if sr.Status == "invalid" || sr.Status == "succeeded" || sr.Status == "failed" || sr.Status == "down" || sr.Status == "nacked" || sr.Status == "cancelled" {
			c++
		}
	}
	if c == len(s.NodeNames) {
		s.Status = "complete"
		s.save()
	}
}

// ToJSON formats a shovey instance to render as JSON for the client.
func (s *Shovey) ToJSON() (map[string]interface{}, util.Gerror) {
	toJSON := make(map[string]interface{})
	toJSON["id"] = s.RunID
	toJSON["command"] = s.Command
	toJSON["run_timeout"] = s.Timeout
	toJSON["status"] = s.Status
	toJSON["created_at"] = s.CreatedAt
	toJSON["updated_at"] = s.UpdatedAt
	tjnodes := make(map[string][]string)

	// we can totally do this more efficiently in SQL mode. Do so when we're
	// done with in-mem mode
	srs, err := s.GetNodeRuns()
	if err != nil {
		return nil, err
	}
	for _, sr := range srs {
		tjnodes[sr.Status] = append(tjnodes[sr.Status], sr.NodeName)
	}
	toJSON["nodes"] = tjnodes

	return toJSON, nil
}

// AllShoveyIDs returns all shovey run ids.
func AllShoveyIDs(org *organization.Organization) ([]string, util.Gerror) {
	if config.UsingDB() {
		return allShoveyIDsSQL()
	}
	ds := datastore.New()
	list := ds.GetList(org.DataKey("shovey"))
	return list, nil
}

// GetList returns a list of all shovey ids.
func GetList(org *organization.Organization) []string {
	list, _ := AllShoveyIDs(org)
	return list
}

// AllShoveys returns all shovey objects on the server
func AllShoveys(org *organization.Organization) []*Shovey {
	var shoveys []*Shovey
	if config.UsingDB() {
		return allShoveysSQL()
	}
	shoveList := GetList(org)
	for _, s := range shoveList {
		sh, err := Get(org, s)
		if err != nil {
			logger.Criticalf(err.Error())
			os.Exit(1)
		}
		shoveys = append(shoveys, sh)
	}

	return shoveys
}

func AllShoveyRuns(org *organization.Organization) []*ShoveyRun {
	var shoveyRuns []*ShoveyRun
	shoveys := AllShoveys(org)
	for _, s := range shoveys {
		runs, err := s.GetNodeRuns()
		s := make([]*ShoveyRun, 0, len(shoveyRuns)+len(runs))
		copy(s, shoveyRuns)
		shoveyRuns = s
		if err != nil {
			logger.Criticalf(err.Error())
			os.Exit(1)
		}
		shoveyRuns = append(shoveyRuns, runs...)
	}
	return shoveyRuns
}

func AllShoveyRunStreams(org *organization.Organization) []*ShoveyRunStream {
	var streams []*ShoveyRunStream
	shoveyRuns := AllShoveyRuns(org)
	outputTypes := []string{"stdout", "stderr"}
	for _, sr := range shoveyRuns {
		for _, t := range outputTypes {
			srs, err := sr.GetStreamOutput(t, 0)
			s := make([]*ShoveyRunStream, 0, len(streams)+len(srs))
			copy(s, streams)
			streams = s
			if err != nil {
				logger.Criticalf(err.Error())
				os.Exit(1)
			}
			streams = append(streams, srs...)
		}
	}
	return streams
}

// UpdateFromJSON updates a ShoveyRun with the given JSON from the client.
func (sr *ShoveyRun) UpdateFromJSON(srData map[string]interface{}) util.Gerror {
	if status, ok := srData["status"].(string); ok {
		if status == "invalid" || status == "succeeded" || status == "failed" || status == "nacked" {
			sr.EndTime = time.Now()
		}
		sr.Status = status
	} else {
		logger.Errorf("status isn't getting set?? type: %T status %v", srData["status"], srData["status"])
	}
	if errorStr, ok := srData["error"].(string); ok {
		sr.Error = errorStr
	}
	if exitStatus, ok := intify(srData["exit_status"]); ok {
		sr.ExitStatus = uint8(exitStatus)
	}

	err := sr.save()
	if err != nil {
		return err
	}
	go sr.notifyParent()
	return nil
}

func (sr *ShoveyRun) notifyParent() {
	s, _ := Get(sr.org, sr.ShoveyUUID)
	s.checkCompleted()
}

// AddStreamOutput adds a chunk of output from the job to the output list on the
// server stored in the ShoveyRunStream objects.
func (sr *ShoveyRun) AddStreamOutput(output string, outputType string, seq int, isLast bool) util.Gerror {
	if config.UsingDB() {
		return sr.addStreamOutSQL(output, outputType, seq, isLast)
	}
	stream := &ShoveyRunStream{ShoveyUUID: sr.ShoveyUUID, NodeName: sr.NodeName, Seq: seq, OutputType: outputType, Output: output, IsLast: isLast, CreatedAt: time.Now()}
	ds := datastore.New()
	streamKey := fmt.Sprintf("%s_%s_%s_%d", sr.ShoveyUUID, sr.NodeName, outputType, seq)
	logger.Debugf("Setting %s", streamKey)
	_, found := ds.Get(sr.org.DataKey("shovey_run_stream"), streamKey)
	if found {
		err := util.Errorf("sequence %d for %s - %s already exists", seq, sr.ShoveyUUID, sr.NodeName)
		err.SetStatus(http.StatusConflict)
		return err
	}
	ds.Set("shovey_run_stream", streamKey, stream)

	return nil
}

// GetStreamOutput gets all ShoveyRunStream objects associated with a ShoveyRun
// of the given output type.
func (sr *ShoveyRun) GetStreamOutput(outputType string, seq int) ([]*ShoveyRunStream, util.Gerror) {
	if config.UsingDB() {
		return sr.getStreamOutSQL(outputType, seq)
	}
	var streams []*ShoveyRunStream
	ds := datastore.New()
	for i := seq; ; i++ {
		logger.Debugf("Getting %s", fmt.Sprintf("%s_%s_%s_%d", sr.ShoveyUUID, sr.NodeName, outputType, i))
		s, found := ds.Get(sr.org.DataKey("shovey_run_stream"), fmt.Sprintf("%s_%s_%s_%d", sr.ShoveyUUID, sr.NodeName, outputType, i))
		s.(*ShoveyRunStream).org = sr.org
		if !found {
			break
		}
		logger.Debugf("got a stream: %v", s)
		streams = append(streams, s.(*ShoveyRunStream))
	}
	return streams, nil
}

// CombineStreamOutput combines a ShoveyRun's output streams.
func (sr *ShoveyRun) CombineStreamOutput(outputType string, seq int) (string, util.Gerror) {
	// TODO: This could probably be all SQLized and made way simpler when
	// using a database. Do see.
	stream, err := sr.GetStreamOutput(outputType, seq)
	if err != nil {
		return "", err
	}
	sort.Sort(BySeq(stream))
	var combinedOutput bytes.Buffer
	for _, sitem := range stream {
		combinedOutput.WriteString(sitem.Output)
	}
	return combinedOutput.String(), nil
}

// ToJSON formats a ShoveyRun for marshalling as JSON.
func (sr *ShoveyRun) ToJSON() (map[string]interface{}, util.Gerror) {
	var err util.Gerror
	toJSON := make(map[string]interface{})
	toJSON["run_id"] = sr.ShoveyUUID
	toJSON["node_name"] = sr.NodeName
	toJSON["status"] = sr.Status
	toJSON["ack_time"] = sr.AckTime
	toJSON["end_time"] = sr.EndTime
	toJSON["error"] = sr.Error
	toJSON["exit_status"] = sr.ExitStatus
	toJSON["output"], err = sr.CombineStreamOutput("stdout", 0)
	if err != nil {
		return nil, err
	}
	toJSON["stderr"], err = sr.CombineStreamOutput("stderr", 0)
	if err != nil {
		return nil, err
	}
	return toJSON, nil
}

func getQuorum(quorum string, numNodes int) (int, Qerror) {
	var qnum float64

	if numNodes == 0 {
		err := Errorf("There's no nodes to make a quorum")
		err.SetStatus("quorum_failed")
		return 0, err
	}

	m := regexp.MustCompile(`^(\d+\.?\d?)%$`)
	z := m.FindStringSubmatch(quorum)
	if z != nil {
		q, err := strconv.ParseFloat(z[1], 64)
		if err != nil {
			qerr := CastErr(err)
			return 0, qerr
		}
		qnum = math.Ceil((q / 100.0) * float64(numNodes))
	} else {
		var err error
		qnum, err = strconv.ParseFloat(quorum, 64)
		if err != nil {
			return 0, CastErr(err)
		}
		if qnum > float64(numNodes) {
			err := Errorf("%f nodes were required for the quorum, but only %d matched the criteria given", qnum, numNodes)
			err.SetStatus("quorum_failed")
			return 0, err
		}
	}

	return int(qnum), nil
}

func (s *Shovey) signRequest(payload map[string]string) (string, error) {
	if payload == nil {
		return "", fmt.Errorf("No payload given to sign!")
	}
	pkeys := make([]string, len(payload))
	i := 0
	for k := range payload {
		pkeys[i] = k
		i++
	}
	sort.Strings(pkeys)
	parr := make([]string, len(pkeys))
	for u, k := range pkeys {
		parr[u] = util.JoinStr(k, ": ", payload[k])
	}
	payloadBlock := strings.Join(parr, "\n")

	var pk *rsa.PrivateKey
	if config.UsingExternalSecrets() {
		var err error
		pk, err = secret.GetSigningKey(config.Config.VaultShoveyKey)
		if err != nil {
			return "", err
		}
	} else {
		config.Key.RLock()
		defer config.Key.RUnlock()
		j := *config.Key.PrivKey
		pk = &j
	}
	sig, err := chefcrypto.SignTextBlock(payloadBlock, pk)
	if err != nil {
		return "", err
	}
	return sig, nil
}

// ImportShovey is used to import shovey jobs from the exported JSON dump.
func ImportShovey(org *organization.Organization, shoveyJSON map[string]interface{}) error {
	runID := shoveyJSON["id"].(string)
	nn := shoveyJSON["nodes"].([]interface{})
	nodeNames := make([]string, len(nn))
	for i, v := range nn {
		nodeNames[i] = v.(string)
	}
	command := shoveyJSON["command"].(string)
	ca := shoveyJSON["created_at"].(string)
	createdAt, err := time.Parse(time.RFC3339, ca)
	if err != nil {
		return nil
	}
	ua := shoveyJSON["updated_at"].(string)
	updatedAt, err := time.Parse(time.RFC3339, ua)
	if err != nil {
		return nil
	}
	status := shoveyJSON["status"].(string)
	ttmp, _ := intify(shoveyJSON["timeout"])
	timeout := time.Duration(ttmp)
	quorum := shoveyJSON["quorum"].(string)
	s := &Shovey{RunID: runID, NodeNames: nodeNames, Command: command, CreatedAt: createdAt, UpdatedAt: updatedAt, Status: status, Timeout: timeout, Quorum: quorum, org: org}
	return s.importSave()
}

// ImportShoveyRun is used to import shovey jobs from the exported JSON dump.
func ImportShoveyRun(org *organization.Organization, sRunJSON map[string]interface{}) error {
	shoveyUUID := sRunJSON["run_id"].(string)
	nodeName := sRunJSON["node_name"].(string)
	status := sRunJSON["status"].(string)
	var ackTime, endTime time.Time
	if at, ok := sRunJSON["ack_time"].(string); ok {
		var err error
		if ackTime, err = time.Parse(time.RFC3339, at); err != nil {
			return err
		}
	}
	if et, ok := sRunJSON["end_time"].(string); ok {
		var err error
		if endTime, err = time.Parse(time.RFC3339, et); err != nil {
			return err
		}
	}
	errMsg := sRunJSON["error"].(string)
<<<<<<< HEAD
	exitStatus := uint8(sRunJSON["exit_status"].(float64))
	sr := &ShoveyRun{ShoveyUUID: shoveyUUID, NodeName: nodeName, Status: status, AckTime: ackTime, EndTime: endTime, Error: errMsg, ExitStatus: exitStatus, org: org}
=======
	extmp, _ := intify(sRunJSON["exit_status"])
	exitStatus := uint8(extmp)
	sr := &ShoveyRun{ShoveyUUID: shoveyUUID, NodeName: nodeName, Status: status, AckTime: ackTime, EndTime: endTime, Error: errMsg, ExitStatus: exitStatus}
>>>>>>> fc25f3ae
	// This can use the normal save function
	return sr.save()
}

// ImportShoveyRunStream is used to import shovey jobs from the exported JSON
// dump.
func ImportShoveyRunStream(org *organization.Organization, srStreamJSON map[string]interface{}) error {
	shoveyUUID := srStreamJSON["ShoveyUUID"].(string)
	nodeName := srStreamJSON["NodeName"].(string)
	seqtmp, _ := intify(srStreamJSON["Seq"])
	seq := int(seqtmp)
	outputType := srStreamJSON["OutputType"].(string)
	output := srStreamJSON["Output"].(string)
	isLast := srStreamJSON["IsLast"].(bool)
	ca := srStreamJSON["CreatedAt"].(string)
	createdAt, err := time.Parse(time.RFC3339, ca)
	if err != nil {
		return err
	}
	srs := &ShoveyRunStream{ShoveyUUID: shoveyUUID, NodeName: nodeName, Seq: seq, OutputType: outputType, Output: output, IsLast: isLast, CreatedAt: createdAt, org: org}
	return srs.importSave()
}

func (s *Shovey) importSave() error {
	if config.UsingDB() {
		return s.importSaveSQL()
	}
	ds := datastore.New()
	ds.Set(s.org.DataKey("shovey"), s.RunID, s)
	return nil
}

func (srs *ShoveyRunStream) importSave() error {
	if config.UsingDB() {
		return srs.importSaveSQL()
	}
	ds := datastore.New()
	skey := fmt.Sprintf("%s_%s_%s_%d", srs.ShoveyUUID, srs.NodeName, srs.OutputType, srs.Seq)
	ds.Set(srs.org.DataKey("shovey_run_stream"), skey, srs)
	return nil
}

func (s BySeq) Len() int           { return len(s) }
func (s BySeq) Swap(i, j int)      { s[i], s[j] = s[j], s[i] }
func (s BySeq) Less(i, j int) bool { return s[i].Seq < s[j].Seq }

<<<<<<< HEAD
func (s *Shovey) GetName() string {
	return s.RunID
}

func (s *Shovey) ContainerType() string {
	return "shoveys"
}

func (s *Shovey) ContainerKind() string {
	return "containers"
}

func (s *Shovey) OrgName() string {
	return s.org.Name
=======
func intify(i interface{}) (int64, bool) {
	var retint int64
	var ok bool

	switch i := i.(type) {
	case json.Number:
		j, err := i.Int64()
		if err == nil {
			retint = j
			ok = true
		}
	case float64:
		retint = int64(i)
		ok = true
	}
	return retint, ok
>>>>>>> fc25f3ae
}<|MERGE_RESOLUTION|>--- conflicted
+++ resolved
@@ -37,11 +37,8 @@
 	"github.com/ctdk/goiardi/config"
 	"github.com/ctdk/goiardi/datastore"
 	"github.com/ctdk/goiardi/node"
-<<<<<<< HEAD
 	"github.com/ctdk/goiardi/organization"
-=======
 	"github.com/ctdk/goiardi/secret"
->>>>>>> fc25f3ae
 	"github.com/ctdk/goiardi/serfin"
 	"github.com/ctdk/goiardi/util"
 	serfclient "github.com/hashicorp/serf/client"
@@ -837,15 +834,12 @@
 			return err
 		}
 	}
+
 	errMsg := sRunJSON["error"].(string)
-<<<<<<< HEAD
-	exitStatus := uint8(sRunJSON["exit_status"].(float64))
-	sr := &ShoveyRun{ShoveyUUID: shoveyUUID, NodeName: nodeName, Status: status, AckTime: ackTime, EndTime: endTime, Error: errMsg, ExitStatus: exitStatus, org: org}
-=======
 	extmp, _ := intify(sRunJSON["exit_status"])
 	exitStatus := uint8(extmp)
-	sr := &ShoveyRun{ShoveyUUID: shoveyUUID, NodeName: nodeName, Status: status, AckTime: ackTime, EndTime: endTime, Error: errMsg, ExitStatus: exitStatus}
->>>>>>> fc25f3ae
+	sr := &ShoveyRun{ShoveyUUID: shoveyUUID, NodeName: nodeName, Status: status, AckTime: ackTime, EndTime: endTime, Error: errMsg, ExitStatus: exitStatus, org: org}
+
 	// This can use the normal save function
 	return sr.save()
 }
@@ -892,7 +886,6 @@
 func (s BySeq) Swap(i, j int)      { s[i], s[j] = s[j], s[i] }
 func (s BySeq) Less(i, j int) bool { return s[i].Seq < s[j].Seq }
 
-<<<<<<< HEAD
 func (s *Shovey) GetName() string {
 	return s.RunID
 }
@@ -907,7 +900,8 @@
 
 func (s *Shovey) OrgName() string {
 	return s.org.Name
-=======
+}
+
 func intify(i interface{}) (int64, bool) {
 	var retint int64
 	var ok bool
@@ -924,5 +918,4 @@
 		ok = true
 	}
 	return retint, ok
->>>>>>> fc25f3ae
 }