--- conflicted
+++ resolved
@@ -28,11 +28,8 @@
 	"github.com/ctdk/goiardi/environment"
 	"github.com/ctdk/goiardi/loginfo"
 	"github.com/ctdk/goiardi/node"
-<<<<<<< HEAD
 	"github.com/ctdk/goiardi/organization"
-=======
 	"github.com/ctdk/goiardi/reqctx"
->>>>>>> 1f9a7c9e
 	"github.com/ctdk/goiardi/role"
 	"github.com/ctdk/goiardi/util"
 	"github.com/gorilla/mux"
@@ -49,7 +46,6 @@
 		return
 	}
 
-<<<<<<< HEAD
 	vars := mux.Vars(r)
 	org, orgerr := organization.Get(vars["org"])
 	if orgerr != nil {
@@ -57,10 +53,7 @@
 		return
 	}
 
-	opUser, oerr := actor.GetReqUser(org, r.Header.Get("X-OPS-USERID"))
-=======
 	opUser, oerr := reqctx.CtxReqUser(r.Context())
->>>>>>> 1f9a7c9e
 	if oerr != nil {
 		jsonErrorReport(w, r, oerr.Error(), oerr.Status())
 		return
@@ -121,18 +114,12 @@
 			for _, env := range envList {
 				envResponse[env] = util.CustomURL(util.JoinStr("/organizations/", org.Name, "/environments/", env))
 			}
-<<<<<<< HEAD
-		case "POST":
+		case http.MethodPost:
 			if f, err := containerACL.CheckPerm("create", opUser); err != nil {
 				jsonErrorReport(w, r, err.Error(), err.Status())
 				return
 			} else if !f {
 				jsonErrorReport(w, r, "You are not allowed to perform this action.", http.StatusForbidden)
-=======
-		case http.MethodPost:
-			if !opUser.IsAdmin() {
-				jsonErrorReport(w, r, "You are not allowed to perform this action", http.StatusForbidden)
->>>>>>> 1f9a7c9e
 				return
 			}
 			envData, jerr := parseObjJSON(r.Body)
@@ -174,11 +161,8 @@
 		/* All of the 2 element operations return the environment
 		 * object, so we do the json encoding in this block and return
 		 * out. */
-<<<<<<< HEAD
+
 		envName := vars["name"]
-		env, err := environment.Get(org, envName)
-=======
-		envName := pathArray[1]
 
 		// get the HEAD out of the way before doing heavy lifting with
 		// environments
@@ -194,7 +178,6 @@
 		}
 
 		env, err := environment.Get(envName)
->>>>>>> 1f9a7c9e
 		delEnv := false /* Set this to delete the environment after
 		 * sending the json. */
 		if err != nil {
@@ -210,18 +193,12 @@
 		switch r.Method {
 		case http.MethodGet, http.MethodDelete:
 			/* We don't actually have to do much here. */
-<<<<<<< HEAD
-			if r.Method == "DELETE" {
+			if r.Method == http.MethodDelete {
 				if f, err := containerACL.CheckPerm("delete", opUser); err != nil {
 					jsonErrorReport(w, r, err.Error(), err.Status())
 					return
 				} else if !f {
 					jsonErrorReport(w, r, "You are not allowed to perform this action.", http.StatusForbidden)
-=======
-			if r.Method == http.MethodDelete {
-				if !opUser.IsAdmin() {
-					jsonErrorReport(w, r, "You are not allowed to perform this action", http.StatusForbidden)
->>>>>>> 1f9a7c9e
 					return
 				}
 				if envName == "_default" {
@@ -242,18 +219,12 @@
 					return
 				}
 			}
-<<<<<<< HEAD
-		case "PUT":
+		case http.MethodPut:
 			if f, err := containerACL.CheckPerm("update", opUser); err != nil {
 				jsonErrorReport(w, r, err.Error(), err.Status())
 				return
 			} else if !f {
 				jsonErrorReport(w, r, "You are not allowed to perform this action.", http.StatusForbidden)
-=======
-		case http.MethodPut:
-			if !opUser.IsAdmin() {
-				jsonErrorReport(w, r, "You are not allowed to perform this action", http.StatusForbidden)
->>>>>>> 1f9a7c9e
 				return
 			}
 			envData, jerr := parseObjJSON(r.Body)
