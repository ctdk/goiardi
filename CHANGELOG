<<<<<<< HEAD
1.0.0 (not released yet)
-----
* Organizations and RBAC (in progress). This includes stuff like groups, ACLs,
  and whatnot.
* Refactor of HTTP handling to use gorilla-mux.
=======
0.11.8
------
* Made some small tweaks and updates to the depsolver to make that a little
  better. NB: Down the road, there may be some further changes to the depsolver,
  especially where 'most constrained' cookbooks are concerned.
* Update the circleci config to use the version 2.0 syntax.
* Add purging old sandboxes that have been hanging around for too long.
>>>>>>> 6b06fafe

0.11.7
------
* Allow access to /debug/pprof with a whitelist of IP addresses
* Properly index arrays of hashes, arrays of arrays, etc. in object attributes.
* Pretty serious memory usage improvements with search (both the in-memory
  and postgres searches).
* Fix reconnecting to serf if the connection is somehow interrupted.
* Fix negated range queries (it turns out they *do* have a use after all), and 
  refactor how NOT queries are handled generally.
* Add options to purge old reports and node statuses.
* Add option to skip logging extended object information in the event log.
* A handful of other bugfixes.
* Bump up to using golang 1.9.3 for builds.
* Minor changes to the documentation.

0.11.6 (cancelled)
------
* Skipped because of a miscommunication snafu involving Debian packaging and a
  pre-release tag for 0.11.6.

0.11.5
------
* Several search fixes:
  - With postgres search:
    * Fixed reindexing after it broke with the previous update that eliminated
    a lot of unneeded extra rows in the database.
    * Fixed basic queries with NOT statements.
    * Separately, fixed using NOT with subqueries. On a somewhat complicated
      note, but in a way that appears to match standard Solr behavior, when
      doing a query like "name:chef* AND NOT (admin:true OR admin:bleh)" it
      works as is, but when a negated subquery is followed by another basic
      query statement, it needs to have extra parentheses around the NOT +
      subquery, like "name:chef* AND (NOT (admin:true OR admin:bleh)) AND
      public_key:*". A convoluted and unlikely scenario, but it could happen.
  - With in-memory search:
    * NOT + subqueries was also broken with the in-mem search. The fixes for
      the pg-search partially fixed it for in-mem in that it no longer made the
      server panic, but it was returning incorrect results. Additional work
      ended up being needed for in-mem search.

0.11.4
------
* Implement Chef authentication version 1.3.
* Move the custom goiardi error type out of util and into its own module.
  Wrappers around the new module are in util still for convenience, and
  because the functions and interface are used all over the place.
* Many endpoints now handle HEAD requests where appropriate. With some
  endpoints this is not especially useful, but with others it's a lightweight
  way to see what resources exist and so forth. Implements Chef RFC 090.
* Start using contexts with requests. This does mean that goiardi will require
  at least go 1.7. (As of 0.11.3 goiardi only supported go 1.7+, but it was
  likely to build with somewhat older versions anyway.)
* Minor bugfixes - deal with a possible race condition with the in-mem search
  index, change some logging statements from Info to Debug that didn't need to
  be Info level and removed a test log statement that was no longer necessary,
  updated copyright dates.
* Add the Chef API version header to responses.
* Change behavior if the data file and use-(mysql|postgresql) are specified
  together; formerly it was a fatal error, but now it'll just emit a warning
  in the error log and ignore the data file setting.

0.11.3
------
* Add an option to trim values in search indexes. Currently not enabled by
  default, but will be in the next minor goiardi release (so, either 0.12.0 or
  1.0.0, depending on which ends up being next). Existing indexes ought to be
  reindexed upon upgrading, but they should still work if this is skipped.
* Fix a bug where duplicated items in slices in objects being indexed with the
  in-memory trie based index would cause goiardi to crash. For good measure,
  even though it isn't necessary to prevent a crash remove those same
  duplicate items from objects being indexed with the postgres index.
* Mark --use-unsafe-mem-store as deprecated. In the unlikely event someone's
  using that option, a warning will print in the log. This option may be
  removed at any time.
* Allow setting configuration options via environment variables. (See
  the documentation for the details.)
* Finally allow configuring MySQL or PostgreSQL connection options with
  command line flags (or, now, environment variables).
* Fixed format issues and wording in a few places in the documentation, along
  with updating the docs for the current version.
* Add a hidden flag to generate a simple man page.
* Add that simple man page, along with the html docs, to the packagecloud.io
  packages.
* Add a Dockerfile to allow running the local goiardi source in docker.
* Add Debian "stretch" and Ubuntu "yakkety yak" to the distro versions we have
  in the package repository.

0.11.2
------
* Fix a bug with escaped characters in certain searches (thanks ickymettle).
  Does require rebuilding the search index.
* Allow using 'novault' as a build tag to avoid having to have the vault api
  present when building goiardi. Not relevant to most people.

0.11.1
------
* Allow storing secrets (client & user public keys, shovey signing private
  keys, and user password hashes) in an external service. Currently only vault
  is supported.
* Rework reindexing to break it into smaller chunks and ensure that only one
  reindexing job can run at a time.
* Package goiardi for RHEL 7 and Debian jessie for s390x. Rather experimental,
  of course.

0.11.0
------
* Ability to upload cookbooks to S3.
* Add script to upload local files to S3 to migrate.
* Change how items are indexed with the postgres indexer, to reduce the number
  of rows in the search_items table substantially (at the cost of possible
  differences in search results in a few weird corner cases).
* Search parser no longer chokes on Unicode. Unfortunately Postgres' ltree
  module does not accept all Unicode alphanumeric characters as valid still.
* Use vendoring.
* Rejigger the package building process a bit - changing how the different
  packages are built and how version numbers are determined.
* Fix a long-standing annoyance where the log file would get truncated when
  goiardi started or restarted.
* Allow passing environment variables to goiardi through the config file.
* Fix in-memory indexer to work with go 1.7.
* Add packages for CentOS 6 and 7. Also use a gox fork pulling in someone's PR
  with better ARM support until that gets merged upstream eventually.
* Change the postgres columns using the 'json' data type to use 'jsonb'
  instead. This is generally better, but does mean that goiardi now requires
  PostgreSQL 9.4 or later.

0.10.4
------
* Export pprof info over HTTP, but only accept connections from localhost for
  that information.
* Add statsd metrics for things like chef-client run timings (requires
  reporting) and started/succeeded/failed, number of nodes, API endpoint 
  timings, various pieces of runtime info like GC pauses, RAM used, and number
  of resources updated & total resources for client runs.
* Fix JSON decoding issue where very large numbers would suddenly turn into
  floats.

0.10.3
------
* Handle someone trying to use syslog on Windows ourselves, rather than
  letting the logging library do it (it was causing trouble with gox).

0.10.2
------
* Fix up packaging and deploy scripts a bit
* Add sql schemas to the deb
* Fixed a logic error when configuring the address to listen on where the
  value specified in the config file was always ignored, and only an address
  specified on the command line worked. (Thanks to jordi and DQEbert here for
  bringing this to my attention.)
* Added options to specify proxy hostname and port different than what goairdi
  itself is listening on. (Thanks to jordi and DQEbert here as well.)
* CoC
* Added Debian wheezy to the list of distros we generate packages for.
* The logging library goiardi used moved. It had been forked, but since the
  dependencies of said fork also moved, goiardi switched to the new version of
  that library. Happily the logger library had added logging to syslog as an
  option, so we just went back to using upstream at the new location.  (Thanks
  to theckman for providing a fix for this.)
* In concert with the above, add a "fatal" log level.
* Terraform removed the depgraph module, so that's been vendored into goiardi
  along with its digraph dependency.

0.10.1
------
* Fix some tests
* Scripts, configuration files for more efficient packaging
* circleci integration
* Bomb on importing data if public keys don't validate. (thanks jordi and 
  DQEbert for bringing this to my attention.)
* Validate older PKCS#1 keys -- golang's stdlib pukes on them without some
  massaging. (thanks jordi and DQEbert for bringing this to my attention.)
* Fix reindexing - databags were not being reindexed with the postgres search,
  and the SaveItem calls were moved to goroutines; otherwise, the request
  from knife would time out and knife would restart the reindex.
* Allow '.' in cookbook names; despite what an error chef-pedant is looking
  for, those are allowed. (thanks jordi and DQEbert for bringing this to my 
  attention.)
* Make the authentication lib more general (thanks theckman)
* Output the version of golang used to build a particular goiardi binary
  (again, thanks theckman)
* The changed hostname in URLs to download bug didn't get fixed in 0.7.1 quite
  all the way after all. It is now. (Thanks to oker1 for bringing that to my
  attention.)
* Fixed search tests to pass when run using more than one processor. (Brought
  to my attention by theckman.)
* Fixed a deadlock that could happen when saving an in-mem index to disk at
  the exact moment an object was being indexed. Seems to be specific to
  go1.5.1 (or at least it never happened before that I saw), but needs fixed
  anyway. (Also brought to my attention by theckman.)
* Fixed broken pipe errors with too large requests when running chef-pedant
  against goiardi built with go 1.5.1.
* Update some docs.

0.10.0
------
* Search architecture changed so different search backends can be used (thanks
  oker1 for your work on that).
* Postgres search is here at last! If you're using Postgres, instead of using
  the ersatz solr search, you can instead use Postgres to power your searches.
* Add a mutex for the original goiardi search - multiple simple queries
  executing simultaneously are not a problem, but multiple complex queries can 
  eat up all the RAM on the machine and cause goiardi to crash. This mitigates
  that situation.
* Be a little more forgiving with reporting protocol versions - allow
  specifying the protocol version as a query param instead of only as a
  header. This is to make showing reports with the webui a little easier.
* Bump the Chef Server version we claim to be from 11.1.6 to 11.1.7.

0.9.2
-----
* Fix broken import/export function with reports - bringing goiardi's variable
  naming inline with golang conventions a while back inadvertently renamed a
  reporting JSON field. The field was renamed, and the import code will now
  handle both correct and incorrect names for the node reporting.

0.9.1
-----
* Fix error where requests for zero byte cookbook files would crash.
* Authentication docs improvments (thanks oker1!)
* Rewritten and more robust cookbook depsolver.
* Fix for client creation with cheffish (thanks whiteley!)
* Fix for search where searching for something like "foo:bar AND NOT foo:bar"
  was returning incorrect results. (brought to my attention and test provided
  by brimstone, thanks!)
* Fixed a bug where clients could be created with the same name as a user (or
  vice versa) in in-memory mode.

0.9.0
-----
* Validate IP address supplied on the command line or in the config file.
* Compress index docs to reduce memory usage with the search index.
* Ordering searches works now.
* Index and datastore files now only write to disk if there have been changes
  since the last time they were saved.
* In tandem with the previous change, freeze interval default has been changed
  from 300 seconds to 10 seconds.
* Bump Chef Server version we claim to be from 11.1.3 to 11.1.6.

0.8.2
-----
* Fix typo with checking for an existing client in SQL mode.
* Fix typo in sample config file for postgres option.
* Add additional checks to the local filestore option to make sure the supplied
  directory name exists and is a directory.

0.8.1
-----
* Disable SSLv3 when using TLS.
* The main goiardi docs are now located at http://goiardi.readthedocs.org/en/latest/

0.8.0
-----
* Introducing shovey, a facility for running commands on nodes without a full
  chef run.
* Goiardi can act as a serf client now. Mostly this is for shovey support, but
  it can also optionally announce logged events and startup over serf as serf 
  events.
* If serf is used, node statuses will be tracked by goiardi. This depends on
  receiving a heartbeat message from the shovey client.
* Add an error for the unlikely situation where an SQL function is called, yet
  no SQL database is configured.

0.7.2
-----
* Remove a newline in a debug statement, courtesy of @spheromak.
* Also per @spheromak's suggestion, fixed some possible race conditions
  revealed by building goiardi with the -race flag and running chef-pedant
  against it.
* Edit doc.go slightly to make godocs more attractive.

0.7.1
-----
* Add --db-pool-size and --max-connections options for configuring the number
  of idle db connections kept around and the maximum number of db connections
  to make to the server. It isn't particularly useful if you're not using one
  of the SQL backends.
* For locally stored cookbook files (which is currently all of them), goiardi
  now generates the URL to the resource from the currently configured
  hostname. This fixes an issue where if you uploaded a cookbook and then
  changed the goairdi server's hostname, the URLs to download cookbooks would
  break.

0.7.0
-----
* Add /universe API endpoint, per
  https://github.com/opscode/chef-rfc/blob/master/rfc014-universe-endpoint.md.
* Make file uploading a little more forgiving.
* Make validating some cookbook metadata more forgiving, to bring goiardi's
  validations in line with erchef.
* Added some functions to make listing all cookbooks and recipes on the
  server faster and move the logic into the cookbook package.
* Breaking DB change: with both MySQL and Postgres, the way data structures
  for cookbooks, nodes, etc. has changed from gob encoding to using JSON. This
  obviously breaks existing items in the database, so the following steps must
  be followed by users using either SQL backend for data storage:

    * Export their goiardi server's data with the `-x` flag.
    * Either revert all changes to the db with sqitch, then redeploy, or drop 
      the database manually and recreate it from either the sqitch patches or 
      the full table dump of the release (provided starting with 0.7.0)
    * Reload the goiardi data with the `-m` flag.
  See the README or the godocs for more information.

0.6.1 (cancelled)
-----
* See notes for 0.7.0

0.6.0
-----
* Postgres support.
* Fix rebuilding indexes with an SQL backend.
* Fix a bug where in MySQL mode events were being logged twice.
* Fix an annoying chef-pedant error with data bags.
* Event logging methods that are not allowed now return Method Not Allowed
  rather than Bad Request.
* Switch the logger to a fork that can be built and used with Windows that
  excludes syslog when building on Windows.
* Add basic syslog support.
* Authentication protocol version 1.2 now supported.
* Add a 'status' param to reporting, so a list of reports return by 'knife
  runs' can be narrowed by the status of the chef run (started, success, and
  failure).
* Fix an action at a distance problem with in-memory mode objects. If this
  behavior is still desirable (it seems to be slightly faster than the new way),
  it can be turned back on with the --use-unsafe-mem-store flag. This change
  DEFINITELY breaks in-mem data file compatibility. If upgrading, export your 
  data, upgrade goiardi, and reload your data.
* Add several new searchable parameters for logged events.
* Add organization_id to all MySQL tables that might need it someday. Orgs are
  not used at all, so only the default value of 1 currently makes it to the 
  database.
* Finally ran 'go fmt' on goiardi. It didn't even mess up the long comment
  blocks, which was what I was afraid it would do. I also ran golint against
  goiardi and took its recommendations where it made sense, which was most
  areas except for some involving generated parser code, comments on
  GobEncode/Decode, commenting a bunch of identical functions on an interface
  in search, and a couple of cases involving make and slices. All in all,
  though, the reformatting, linting, and light refactoring has done it good.

0.5.2
-----
* Add import/export of goiardi data through a JSON dump.
* Add configuration options to specify the max sizes for objects uploaded to
  the filestore and for JSON requests from the client.

0.5.1
-----
* Add log levels (from debug to critical). This makes -V/--verbose useful.
* Add an easier option in the config file to specify log levels by name.
* ipv6 already worked, but accidentally. Now it works in a more deliberate
  fashion, preventing mishaps with addresses, colons, and port numbers.
* Authentication protocol version 1.1 now supported.
* Remove a sort on run lists that was there for some reason. I have no idea
  what it was put there for, but it was wrong.
* Add an event log to log changes to objects like nodes, clients, etc. See the
  README or godocs for details.
* Add support for reporting (http://docs.opscode.com/reporting.html)

0.5.0
-----
* MySQL support added
* No longer redirect /environments/NAME/roles/NAME to
  /roles/NAME/environments/NAME
* Update documentation, reformat godocs
* Split actors apart into separate user and client types, made new Actor
  interface that encompasses both users and clients.

0.4.2
-----
Bugfix release:
* Perm tweak for nodes updating themselves.
* Small change with validating role descriptions when creating or updating
  from JSON.
* Fix issue with saving complicated indexed objects to disk where improperly
  flattened indexable objects were making the gob encoder puke all over itself
  when encoding the tries in the index docs.
* Fixed a possible regression with synchronizing cookbooks that did not show
  up in testing, but only in real use.
* An absolutely bonkers fix for listing cookbook files with webui. Webui wants
  all of the cookbook top level attributes sent over with a request to
  /cookbooks/<name>/<version>, but this is the exact *opposite* of the
  behavior chef-pedant wants, where empty definitions, attributes, etc. are
  not sent over. Knife also seems quite content with this, so the fix for now,
  since the two cases are mutually exclusionary, is to only send the empty
  hashes for those top level attributes with a GET if the request is coming
  from the webui. Bizarre, but it seems to be what's necessary.

0.4.1
-----
* Small documentation tweaks
* Fix bug with parsing config file options and rearrange setting some of those
  config struct items, fix typo in sample config file.
* Add disable-webui option for command line and config file to disable the
  chef webui rails app from connecting to goiardi.

0.4.0
-----
* Fix bug with pessimistic matching (https://github.com/ctdk/goiardi/issues/1)
* Add authentication, authorization as an option.
* Add SSL as an option.
* Fixed a few small bugs that turned up while working on authentication.
* Improved test coverage further, both with go tests and a forked chef-pedant
  (https://github.com/ctdk/chef-pedant)
* Updated and expanded documentation.

0.3.3
-----
* Data store and indexer tweaks.
* Improved test coverage.

0.3.0
-----
* Added ability to freeze data store and search index to disk.

0.2.1
-----
* Added support for configuration files.
* Fixed issue parsing flags with newer version of go-flags.

0.2.0
-----
* Initial widely announced release. First version with working search.<|MERGE_RESOLUTION|>--- conflicted
+++ resolved
@@ -1,10 +1,9 @@
-<<<<<<< HEAD
 1.0.0 (not released yet)
 -----
 * Organizations and RBAC (in progress). This includes stuff like groups, ACLs,
   and whatnot.
 * Refactor of HTTP handling to use gorilla-mux.
-=======
+
 0.11.8
 ------
 * Made some small tweaks and updates to the depsolver to make that a little
@@ -12,7 +11,6 @@
   especially where 'most constrained' cookbooks are concerned.
 * Update the circleci config to use the version 2.0 syntax.
 * Add purging old sandboxes that have been hanging around for too long.
->>>>>>> 6b06fafe
 
 0.11.7
 ------
