<<<<<<< HEAD
1.0.0 (not released yet)
-----
* Organizations and RBAC (in progress). This includes stuff like groups, ACLs,
  and whatnot.
* Refactor of HTTP handling to use gorilla-mux.

0.??.? (unreleased, exact version number undetermined)
=======
0.11.5
------
* Several search fixes:
  - With postgres search:
    * Fixed reindexing after it broke with the previous update that eliminated
    a lot of unneeded extra rows in the database.
    * Fixed basic queries with NOT statements.
    * Separately, fixed using NOT with subqueries. On a somewhat complicated
      note, but in a way that appears to match standard Solr behavior, when
      doing a query like "name:chef* AND NOT (admin:true OR admin:bleh)" it
      works as is, but when a negated subquery is followed by another basic
      query statement, it needs to have extra parentheses around the NOT +
      subquery, like "name:chef* AND (NOT (admin:true OR admin:bleh)) AND
      public_key:*". A convoluted and unlikely scenario, but it could happen.
  - With in-memory search:
    * NOT + subqueries was also broken with the in-mem search. The fixes for
      the pg-search partially fixed it for in-mem in that it no longer made the
      server panic, but it was returning incorrect results. Additional work
      ended up being needed for in-mem search.

0.11.4
>>>>>>> 8eed96c4
------
* Implement Chef authentication version 1.3.
* Move the custom goiardi error type out of util and into its own module.
  Wrappers around the new module are in util still for convenience, and
  because the functions and interface are used all over the place.
* Many endpoints now handle HEAD requests where appropriate. With some
  endpoints this is not especially useful, but with others it's a lightweight
  way to see what resources exist and so forth. Implements Chef RFC 090.
* Start using contexts with requests. This does mean that goiardi will require
  at least go 1.7. (As of 0.11.3 goiardi only supported go 1.7+, but it was
  likely to build with somewhat older versions anyway.)
* Minor bugfixes - deal with a possible race condition with the in-mem search
  index, change some logging statements from Info to Debug that didn't need to
  be Info level and removed a test log statement that was no longer necessary,
  updated copyright dates.
* Add the Chef API version header to responses.
* Change behavior if the data file and use-(mysql|postgresql) are specified
  together; formerly it was a fatal error, but now it'll just emit a warning
  in the error log and ignore the data file setting.

0.11.3
------
* Add an option to trim values in search indexes. Currently not enabled by
  default, but will be in the next minor goiardi release (so, either 0.12.0 or
  1.0.0, depending on which ends up being next). Existing indexes ought to be
  reindexed upon upgrading, but they should still work if this is skipped.
* Fix a bug where duplicated items in slices in objects being indexed with the
  in-memory trie based index would cause goiardi to crash. For good measure,
  even though it isn't necessary to prevent a crash remove those same
  duplicate items from objects being indexed with the postgres index.
* Mark --use-unsafe-mem-store as deprecated. In the unlikely event someone's
  using that option, a warning will print in the log. This option may be
  removed at any time.
* Allow setting configuration options via environment variables. (See
  the documentation for the details.)
* Finally allow configuring MySQL or PostgreSQL connection options with
  command line flags (or, now, environment variables).
* Fixed format issues and wording in a few places in the documentation, along
  with updating the docs for the current version.
* Add a hidden flag to generate a simple man page.
* Add that simple man page, along with the html docs, to the packagecloud.io
  packages.
* Add a Dockerfile to allow running the local goiardi source in docker.
* Add Debian "stretch" and Ubuntu "yakkety yak" to the distro versions we have
  in the package repository.

0.11.2
------
* Fix a bug with escaped characters in certain searches (thanks ickymettle).
  Does require rebuilding the search index.
* Allow using 'novault' as a build tag to avoid having to have the vault api
  present when building goiardi. Not relevant to most people.

0.11.1
------
* Allow storing secrets (client & user public keys, shovey signing private
  keys, and user password hashes) in an external service. Currently only vault
  is supported.
* Rework reindexing to break it into smaller chunks and ensure that only one
  reindexing job can run at a time.
* Package goiardi for RHEL 7 and Debian jessie for s390x. Rather experimental,
  of course.

0.11.0
------
* Ability to upload cookbooks to S3.
* Add script to upload local files to S3 to migrate.
* Change how items are indexed with the postgres indexer, to reduce the number
  of rows in the search_items table substantially (at the cost of possible
  differences in search results in a few weird corner cases).
* Search parser no longer chokes on Unicode. Unfortunately Postgres' ltree
  module does not accept all Unicode alphanumeric characters as valid still.
* Use vendoring.
* Rejigger the package building process a bit - changing how the different
  packages are built and how version numbers are determined.
* Fix a long-standing annoyance where the log file would get truncated when
  goiardi started or restarted.
* Allow passing environment variables to goiardi through the config file.
* Fix in-memory indexer to work with go 1.7.
* Add packages for CentOS 6 and 7. Also use a gox fork pulling in someone's PR
  with better ARM support until that gets merged upstream eventually.
* Change the postgres columns using the 'json' data type to use 'jsonb'
  instead. This is generally better, but does mean that goiardi now requires
  PostgreSQL 9.4 or later.

0.10.4
------
* Export pprof info over HTTP, but only accept connections from localhost for
  that information.
* Add statsd metrics for things like chef-client run timings (requires
  reporting) and started/succeeded/failed, number of nodes, API endpoint 
  timings, various pieces of runtime info like GC pauses, RAM used, and number
  of resources updated & total resources for client runs.
* Fix JSON decoding issue where very large numbers would suddenly turn into
  floats.

0.10.3
------
* Handle someone trying to use syslog on Windows ourselves, rather than
  letting the logging library do it (it was causing trouble with gox).

0.10.2
------
* Fix up packaging and deploy scripts a bit
* Add sql schemas to the deb
* Fixed a logic error when configuring the address to listen on where the
  value specified in the config file was always ignored, and only an address
  specified on the command line worked. (Thanks to jordi and DQEbert here for
  bringing this to my attention.)
* Added options to specify proxy hostname and port different than what goairdi
  itself is listening on. (Thanks to jordi and DQEbert here as well.)
* CoC
* Added Debian wheezy to the list of distros we generate packages for.
* The logging library goiardi used moved. It had been forked, but since the
  dependencies of said fork also moved, goiardi switched to the new version of
  that library. Happily the logger library had added logging to syslog as an
  option, so we just went back to using upstream at the new location.  (Thanks
  to theckman for providing a fix for this.)
* In concert with the above, add a "fatal" log level.
* Terraform removed the depgraph module, so that's been vendored into goiardi
  along with its digraph dependency.

0.10.1
------
* Fix some tests
* Scripts, configuration files for more efficient packaging
* circleci integration
* Bomb on importing data if public keys don't validate. (thanks jordi and 
  DQEbert for bringing this to my attention.)
* Validate older PKCS#1 keys -- golang's stdlib pukes on them without some
  massaging. (thanks jordi and DQEbert for bringing this to my attention.)
* Fix reindexing - databags were not being reindexed with the postgres search,
  and the SaveItem calls were moved to goroutines; otherwise, the request
  from knife would time out and knife would restart the reindex.
* Allow '.' in cookbook names; despite what an error chef-pedant is looking
  for, those are allowed. (thanks jordi and DQEbert for bringing this to my 
  attention.)
* Make the authentication lib more general (thanks theckman)
* Output the version of golang used to build a particular goiardi binary
  (again, thanks theckman)
* The changed hostname in URLs to download bug didn't get fixed in 0.7.1 quite
  all the way after all. It is now. (Thanks to oker1 for bringing that to my
  attention.)
* Fixed search tests to pass when run using more than one processor. (Brought
  to my attention by theckman.)
* Fixed a deadlock that could happen when saving an in-mem index to disk at
  the exact moment an object was being indexed. Seems to be specific to
  go1.5.1 (or at least it never happened before that I saw), but needs fixed
  anyway. (Also brought to my attention by theckman.)
* Fixed broken pipe errors with too large requests when running chef-pedant
  against goiardi built with go 1.5.1.
* Update some docs.

0.10.0
------
* Search architecture changed so different search backends can be used (thanks
  oker1 for your work on that).
* Postgres search is here at last! If you're using Postgres, instead of using
  the ersatz solr search, you can instead use Postgres to power your searches.
* Add a mutex for the original goiardi search - multiple simple queries
  executing simultaneously are not a problem, but multiple complex queries can 
  eat up all the RAM on the machine and cause goiardi to crash. This mitigates
  that situation.
* Be a little more forgiving with reporting protocol versions - allow
  specifying the protocol version as a query param instead of only as a
  header. This is to make showing reports with the webui a little easier.
* Bump the Chef Server version we claim to be from 11.1.6 to 11.1.7.

0.9.2
-----
* Fix broken import/export function with reports - bringing goiardi's variable
  naming inline with golang conventions a while back inadvertently renamed a
  reporting JSON field. The field was renamed, and the import code will now
  handle both correct and incorrect names for the node reporting.

0.9.1
-----
* Fix error where requests for zero byte cookbook files would crash.
* Authentication docs improvments (thanks oker1!)
* Rewritten and more robust cookbook depsolver.
* Fix for client creation with cheffish (thanks whiteley!)
* Fix for search where searching for something like "foo:bar AND NOT foo:bar"
  was returning incorrect results. (brought to my attention and test provided
  by brimstone, thanks!)
* Fixed a bug where clients could be created with the same name as a user (or
  vice versa) in in-memory mode.

0.9.0
-----
* Validate IP address supplied on the command line or in the config file.
* Compress index docs to reduce memory usage with the search index.
* Ordering searches works now.
* Index and datastore files now only write to disk if there have been changes
  since the last time they were saved.
* In tandem with the previous change, freeze interval default has been changed
  from 300 seconds to 10 seconds.
* Bump Chef Server version we claim to be from 11.1.3 to 11.1.6.

0.8.2
-----
* Fix typo with checking for an existing client in SQL mode.
* Fix typo in sample config file for postgres option.
* Add additional checks to the local filestore option to make sure the supplied
  directory name exists and is a directory.

0.8.1
-----
* Disable SSLv3 when using TLS.
* The main goiardi docs are now located at http://goiardi.readthedocs.org/en/latest/

0.8.0
-----
* Introducing shovey, a facility for running commands on nodes without a full
  chef run.
* Goiardi can act as a serf client now. Mostly this is for shovey support, but
  it can also optionally announce logged events and startup over serf as serf 
  events.
* If serf is used, node statuses will be tracked by goiardi. This depends on
  receiving a heartbeat message from the shovey client.
* Add an error for the unlikely situation where an SQL function is called, yet
  no SQL database is configured.

0.7.2
-----
* Remove a newline in a debug statement, courtesy of @spheromak.
* Also per @spheromak's suggestion, fixed some possible race conditions
  revealed by building goiardi with the -race flag and running chef-pedant
  against it.
* Edit doc.go slightly to make godocs more attractive.

0.7.1
-----
* Add --db-pool-size and --max-connections options for configuring the number
  of idle db connections kept around and the maximum number of db connections
  to make to the server. It isn't particularly useful if you're not using one
  of the SQL backends.
* For locally stored cookbook files (which is currently all of them), goiardi
  now generates the URL to the resource from the currently configured
  hostname. This fixes an issue where if you uploaded a cookbook and then
  changed the goairdi server's hostname, the URLs to download cookbooks would
  break.

0.7.0
-----
* Add /universe API endpoint, per
  https://github.com/opscode/chef-rfc/blob/master/rfc014-universe-endpoint.md.
* Make file uploading a little more forgiving.
* Make validating some cookbook metadata more forgiving, to bring goiardi's
  validations in line with erchef.
* Added some functions to make listing all cookbooks and recipes on the
  server faster and move the logic into the cookbook package.
* Breaking DB change: with both MySQL and Postgres, the way data structures
  for cookbooks, nodes, etc. has changed from gob encoding to using JSON. This
  obviously breaks existing items in the database, so the following steps must
  be followed by users using either SQL backend for data storage:

    * Export their goiardi server's data with the `-x` flag.
    * Either revert all changes to the db with sqitch, then redeploy, or drop 
      the database manually and recreate it from either the sqitch patches or 
      the full table dump of the release (provided starting with 0.7.0)
    * Reload the goiardi data with the `-m` flag.
  See the README or the godocs for more information.

0.6.1 (cancelled)
-----
* See notes for 0.7.0

0.6.0
-----
* Postgres support.
* Fix rebuilding indexes with an SQL backend.
* Fix a bug where in MySQL mode events were being logged twice.
* Fix an annoying chef-pedant error with data bags.
* Event logging methods that are not allowed now return Method Not Allowed
  rather than Bad Request.
* Switch the logger to a fork that can be built and used with Windows that
  excludes syslog when building on Windows.
* Add basic syslog support.
* Authentication protocol version 1.2 now supported.
* Add a 'status' param to reporting, so a list of reports return by 'knife
  runs' can be narrowed by the status of the chef run (started, success, and
  failure).
* Fix an action at a distance problem with in-memory mode objects. If this
  behavior is still desirable (it seems to be slightly faster than the new way),
  it can be turned back on with the --use-unsafe-mem-store flag. This change
  DEFINITELY breaks in-mem data file compatibility. If upgrading, export your 
  data, upgrade goiardi, and reload your data.
* Add several new searchable parameters for logged events.
* Add organization_id to all MySQL tables that might need it someday. Orgs are
  not used at all, so only the default value of 1 currently makes it to the 
  database.
* Finally ran 'go fmt' on goiardi. It didn't even mess up the long comment
  blocks, which was what I was afraid it would do. I also ran golint against
  goiardi and took its recommendations where it made sense, which was most
  areas except for some involving generated parser code, comments on
  GobEncode/Decode, commenting a bunch of identical functions on an interface
  in search, and a couple of cases involving make and slices. All in all,
  though, the reformatting, linting, and light refactoring has done it good.

0.5.2
-----
* Add import/export of goiardi data through a JSON dump.
* Add configuration options to specify the max sizes for objects uploaded to
  the filestore and for JSON requests from the client.

0.5.1
-----
* Add log levels (from debug to critical). This makes -V/--verbose useful.
* Add an easier option in the config file to specify log levels by name.
* ipv6 already worked, but accidentally. Now it works in a more deliberate
  fashion, preventing mishaps with addresses, colons, and port numbers.
* Authentication protocol version 1.1 now supported.
* Remove a sort on run lists that was there for some reason. I have no idea
  what it was put there for, but it was wrong.
* Add an event log to log changes to objects like nodes, clients, etc. See the
  README or godocs for details.
* Add support for reporting (http://docs.opscode.com/reporting.html)

0.5.0
-----
* MySQL support added
* No longer redirect /environments/NAME/roles/NAME to
  /roles/NAME/environments/NAME
* Update documentation, reformat godocs
* Split actors apart into separate user and client types, made new Actor
  interface that encompasses both users and clients.

0.4.2
-----
Bugfix release:
* Perm tweak for nodes updating themselves.
* Small change with validating role descriptions when creating or updating
  from JSON.
* Fix issue with saving complicated indexed objects to disk where improperly
  flattened indexable objects were making the gob encoder puke all over itself
  when encoding the tries in the index docs.
* Fixed a possible regression with synchronizing cookbooks that did not show
  up in testing, but only in real use.
* An absolutely bonkers fix for listing cookbook files with webui. Webui wants
  all of the cookbook top level attributes sent over with a request to
  /cookbooks/<name>/<version>, but this is the exact *opposite* of the
  behavior chef-pedant wants, where empty definitions, attributes, etc. are
  not sent over. Knife also seems quite content with this, so the fix for now,
  since the two cases are mutually exclusionary, is to only send the empty
  hashes for those top level attributes with a GET if the request is coming
  from the webui. Bizarre, but it seems to be what's necessary.

0.4.1
-----
* Small documentation tweaks
* Fix bug with parsing config file options and rearrange setting some of those
  config struct items, fix typo in sample config file.
* Add disable-webui option for command line and config file to disable the
  chef webui rails app from connecting to goiardi.

0.4.0
-----
* Fix bug with pessimistic matching (https://github.com/ctdk/goiardi/issues/1)
* Add authentication, authorization as an option.
* Add SSL as an option.
* Fixed a few small bugs that turned up while working on authentication.
* Improved test coverage further, both with go tests and a forked chef-pedant
  (https://github.com/ctdk/chef-pedant)
* Updated and expanded documentation.

0.3.3
-----
* Data store and indexer tweaks.
* Improved test coverage.

0.3.0
-----
* Added ability to freeze data store and search index to disk.

0.2.1
-----
* Added support for configuration files.
* Fixed issue parsing flags with newer version of go-flags.

0.2.0
-----
* Initial widely announced release. First version with working search.<|MERGE_RESOLUTION|>--- conflicted
+++ resolved
@@ -1,12 +1,9 @@
-<<<<<<< HEAD
 1.0.0 (not released yet)
 -----
 * Organizations and RBAC (in progress). This includes stuff like groups, ACLs,
   and whatnot.
 * Refactor of HTTP handling to use gorilla-mux.
 
-0.??.? (unreleased, exact version number undetermined)
-=======
 0.11.5
 ------
 * Several search fixes:
@@ -28,7 +25,6 @@
       ended up being needed for in-mem search.
 
 0.11.4
->>>>>>> 8eed96c4
 ------
 * Implement Chef authentication version 1.3.
 * Move the custom goiardi error type out of util and into its own module.
