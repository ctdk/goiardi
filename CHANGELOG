<<<<<<< HEAD
1.0.0 (not released yet)
-----
* Organizations and RBAC (in progress). This includes stuff like groups, ACLs,
  and whatnot.
* Refactor of HTTP handling to use gorilla-mux.
=======
0.11.9
------
* Follow chef RFC041. Newer chef-clients and knifes (knives?) were breaking
  goiardi wasn't following this RFC by reporting the supported api versions.
  (Thanks julian7 for the PR and bringing it to my attention.)
* Remove dependency on golang.org/x/exp/utf8string - it's failing some tests on
  the Debian build servers, and goiardi's liable to get kicked out of testing
  shortly if it isn't addressed. Since goiardi wasn't actually using utf8string
  for anything real complicated, it was easy enough to tear that out and whip
  up a replacement with built-in functions. (Thanks jordi for bringing this
  situation to my attention as well.)
>>>>>>> f53c8526

0.11.8
------
* Made some small tweaks and updates to the depsolver to make that a little
  better. NB: Down the road, there may be some further changes to the depsolver,
  especially where 'most constrained' cookbooks are concerned.
* Update the circleci config to use the version 2.0 syntax.
* Add purging old sandboxes that have been hanging around for too long.

0.11.7
------
* Allow access to /debug/pprof with a whitelist of IP addresses
* Properly index arrays of hashes, arrays of arrays, etc. in object attributes.
* Pretty serious memory usage improvements with search (both the in-memory
  and postgres searches).
* Fix reconnecting to serf if the connection is somehow interrupted.
* Fix negated range queries (it turns out they *do* have a use after all), and 
  refactor how NOT queries are handled generally.
* Add options to purge old reports and node statuses.
* Add option to skip logging extended object information in the event log.
* A handful of other bugfixes.
* Bump up to using golang 1.9.3 for builds.
* Minor changes to the documentation.

0.11.6 (cancelled)
------
* Skipped because of a miscommunication snafu involving Debian packaging and a
  pre-release tag for 0.11.6.

0.11.5
------
* Several search fixes:
  - With postgres search:
    * Fixed reindexing after it broke with the previous update that eliminated
    a lot of unneeded extra rows in the database.
    * Fixed basic queries with NOT statements.
    * Separately, fixed using NOT with subqueries. On a somewhat complicated
      note, but in a way that appears to match standard Solr behavior, when
      doing a query like "name:chef* AND NOT (admin:true OR admin:bleh)" it
      works as is, but when a negated subquery is followed by another basic
      query statement, it needs to have extra parentheses around the NOT +
      subquery, like "name:chef* AND (NOT (admin:true OR admin:bleh)) AND
      public_key:*". A convoluted and unlikely scenario, but it could happen.
  - With in-memory search:
    * NOT + subqueries was also broken with the in-mem search. The fixes for
      the pg-search partially fixed it for in-mem in that it no longer made the
      server panic, but it was returning incorrect results. Additional work
      ended up being needed for in-mem search.

0.11.4
------
* Implement Chef authentication version 1.3.
* Move the custom goiardi error type out of util and into its own module.
  Wrappers around the new module are in util still for convenience, and
  because the functions and interface are used all over the place.
* Many endpoints now handle HEAD requests where appropriate. With some
  endpoints this is not especially useful, but with others it's a lightweight
  way to see what resources exist and so forth. Implements Chef RFC 090.
* Start using contexts with requests. This does mean that goiardi will require
  at least go 1.7. (As of 0.11.3 goiardi only supported go 1.7+, but it was
  likely to build with somewhat older versions anyway.)
* Minor bugfixes - deal with a possible race condition with the in-mem search
  index, change some logging statements from Info to Debug that didn't need to
  be Info level and removed a test log statement that was no longer necessary,
  updated copyright dates.
* Add the Chef API version header to responses.
* Change behavior if the data file and use-(mysql|postgresql) are specified
  together; formerly it was a fatal error, but now it'll just emit a warning
  in the error log and ignore the data file setting.

0.11.3
------
* Add an option to trim values in search indexes. Currently not enabled by
  default, but will be in the next minor goiardi release (so, either 0.12.0 or
  1.0.0, depending on which ends up being next). Existing indexes ought to be
  reindexed upon upgrading, but they should still work if this is skipped.
* Fix a bug where duplicated items in slices in objects being indexed with the
  in-memory trie based index would cause goiardi to crash. For good measure,
  even though it isn't necessary to prevent a crash remove those same
  duplicate items from objects being indexed with the postgres index.
* Mark --use-unsafe-mem-store as deprecated. In the unlikely event someone's
  using that option, a warning will print in the log. This option may be
  removed at any time.
* Allow setting configuration options via environment variables. (See
  the documentation for the details.)
* Finally allow configuring MySQL or PostgreSQL connection options with
  command line flags (or, now, environment variables).
* Fixed format issues and wording in a few places in the documentation, along
  with updating the docs for the current version.
* Add a hidden flag to generate a simple man page.
* Add that simple man page, along with the html docs, to the packagecloud.io
  packages.
* Add a Dockerfile to allow running the local goiardi source in docker.
* Add Debian "stretch" and Ubuntu "yakkety yak" to the distro versions we have
  in the package repository.

0.11.2
------
* Fix a bug with escaped characters in certain searches (thanks ickymettle).
  Does require rebuilding the search index.
* Allow using 'novault' as a build tag to avoid having to have the vault api
  present when building goiardi. Not relevant to most people.

0.11.1
------
* Allow storing secrets (client & user public keys, shovey signing private
  keys, and user password hashes) in an external service. Currently only vault
  is supported.
* Rework reindexing to break it into smaller chunks and ensure that only one
  reindexing job can run at a time.
* Package goiardi for RHEL 7 and Debian jessie for s390x. Rather experimental,
  of course.

0.11.0
------
* Ability to upload cookbooks to S3.
* Add script to upload local files to S3 to migrate.
* Change how items are indexed with the postgres indexer, to reduce the number
  of rows in the search_items table substantially (at the cost of possible
  differences in search results in a few weird corner cases).
* Search parser no longer chokes on Unicode. Unfortunately Postgres' ltree
  module does not accept all Unicode alphanumeric characters as valid still.
* Use vendoring.
* Rejigger the package building process a bit - changing how the different
  packages are built and how version numbers are determined.
* Fix a long-standing annoyance where the log file would get truncated when
  goiardi started or restarted.
* Allow passing environment variables to goiardi through the config file.
* Fix in-memory indexer to work with go 1.7.
* Add packages for CentOS 6 and 7. Also use a gox fork pulling in someone's PR
  with better ARM support until that gets merged upstream eventually.
* Change the postgres columns using the 'json' data type to use 'jsonb'
  instead. This is generally better, but does mean that goiardi now requires
  PostgreSQL 9.4 or later.

0.10.4
------
* Export pprof info over HTTP, but only accept connections from localhost for
  that information.
* Add statsd metrics for things like chef-client run timings (requires
  reporting) and started/succeeded/failed, number of nodes, API endpoint 
  timings, various pieces of runtime info like GC pauses, RAM used, and number
  of resources updated & total resources for client runs.
* Fix JSON decoding issue where very large numbers would suddenly turn into
  floats.

0.10.3
------
* Handle someone trying to use syslog on Windows ourselves, rather than
  letting the logging library do it (it was causing trouble with gox).

0.10.2
------
* Fix up packaging and deploy scripts a bit
* Add sql schemas to the deb
* Fixed a logic error when configuring the address to listen on where the
  value specified in the config file was always ignored, and only an address
  specified on the command line worked. (Thanks to jordi and DQEbert here for
  bringing this to my attention.)
* Added options to specify proxy hostname and port different than what goairdi
  itself is listening on. (Thanks to jordi and DQEbert here as well.)
* CoC
* Added Debian wheezy to the list of distros we generate packages for.
* The logging library goiardi used moved. It had been forked, but since the
  dependencies of said fork also moved, goiardi switched to the new version of
  that library. Happily the logger library had added logging to syslog as an
  option, so we just went back to using upstream at the new location.  (Thanks
  to theckman for providing a fix for this.)
* In concert with the above, add a "fatal" log level.
* Terraform removed the depgraph module, so that's been vendored into goiardi
  along with its digraph dependency.

0.10.1
------
* Fix some tests
* Scripts, configuration files for more efficient packaging
* circleci integration
* Bomb on importing data if public keys don't validate. (thanks jordi and 
  DQEbert for bringing this to my attention.)
* Validate older PKCS#1 keys -- golang's stdlib pukes on them without some
  massaging. (thanks jordi and DQEbert for bringing this to my attention.)
* Fix reindexing - databags were not being reindexed with the postgres search,
  and the SaveItem calls were moved to goroutines; otherwise, the request
  from knife would time out and knife would restart the reindex.
* Allow '.' in cookbook names; despite what an error chef-pedant is looking
  for, those are allowed. (thanks jordi and DQEbert for bringing this to my 
  attention.)
* Make the authentication lib more general (thanks theckman)
* Output the version of golang used to build a particular goiardi binary
  (again, thanks theckman)
* The changed hostname in URLs to download bug didn't get fixed in 0.7.1 quite
  all the way after all. It is now. (Thanks to oker1 for bringing that to my
  attention.)
* Fixed search tests to pass when run using more than one processor. (Brought
  to my attention by theckman.)
* Fixed a deadlock that could happen when saving an in-mem index to disk at
  the exact moment an object was being indexed. Seems to be specific to
  go1.5.1 (or at least it never happened before that I saw), but needs fixed
  anyway. (Also brought to my attention by theckman.)
* Fixed broken pipe errors with too large requests when running chef-pedant
  against goiardi built with go 1.5.1.
* Update some docs.

0.10.0
------
* Search architecture changed so different search backends can be used (thanks
  oker1 for your work on that).
* Postgres search is here at last! If you're using Postgres, instead of using
  the ersatz solr search, you can instead use Postgres to power your searches.
* Add a mutex for the original goiardi search - multiple simple queries
  executing simultaneously are not a problem, but multiple complex queries can 
  eat up all the RAM on the machine and cause goiardi to crash. This mitigates
  that situation.
* Be a little more forgiving with reporting protocol versions - allow
  specifying the protocol version as a query param instead of only as a
  header. This is to make showing reports with the webui a little easier.
* Bump the Chef Server version we claim to be from 11.1.6 to 11.1.7.

0.9.2
-----
* Fix broken import/export function with reports - bringing goiardi's variable
  naming inline with golang conventions a while back inadvertently renamed a
  reporting JSON field. The field was renamed, and the import code will now
  handle both correct and incorrect names for the node reporting.

0.9.1
-----
* Fix error where requests for zero byte cookbook files would crash.
* Authentication docs improvments (thanks oker1!)
* Rewritten and more robust cookbook depsolver.
* Fix for client creation with cheffish (thanks whiteley!)
* Fix for search where searching for something like "foo:bar AND NOT foo:bar"
  was returning incorrect results. (brought to my attention and test provided
  by brimstone, thanks!)
* Fixed a bug where clients could be created with the same name as a user (or
  vice versa) in in-memory mode.

0.9.0
-----
* Validate IP address supplied on the command line or in the config file.
* Compress index docs to reduce memory usage with the search index.
* Ordering searches works now.
* Index and datastore files now only write to disk if there have been changes
  since the last time they were saved.
* In tandem with the previous change, freeze interval default has been changed
  from 300 seconds to 10 seconds.
* Bump Chef Server version we claim to be from 11.1.3 to 11.1.6.

0.8.2
-----
* Fix typo with checking for an existing client in SQL mode.
* Fix typo in sample config file for postgres option.
* Add additional checks to the local filestore option to make sure the supplied
  directory name exists and is a directory.

0.8.1
-----
* Disable SSLv3 when using TLS.
* The main goiardi docs are now located at http://goiardi.readthedocs.org/en/latest/

0.8.0
-----
* Introducing shovey, a facility for running commands on nodes without a full
  chef run.
* Goiardi can act as a serf client now. Mostly this is for shovey support, but
  it can also optionally announce logged events and startup over serf as serf 
  events.
* If serf is used, node statuses will be tracked by goiardi. This depends on
  receiving a heartbeat message from the shovey client.
* Add an error for the unlikely situation where an SQL function is called, yet
  no SQL database is configured.

0.7.2
-----
* Remove a newline in a debug statement, courtesy of @spheromak.
* Also per @spheromak's suggestion, fixed some possible race conditions
  revealed by building goiardi with the -race flag and running chef-pedant
  against it.
* Edit doc.go slightly to make godocs more attractive.

0.7.1
-----
* Add --db-pool-size and --max-connections options for configuring the number
  of idle db connections kept around and the maximum number of db connections
  to make to the server. It isn't particularly useful if you're not using one
  of the SQL backends.
* For locally stored cookbook files (which is currently all of them), goiardi
  now generates the URL to the resource from the currently configured
  hostname. This fixes an issue where if you uploaded a cookbook and then
  changed the goairdi server's hostname, the URLs to download cookbooks would
  break.

0.7.0
-----
* Add /universe API endpoint, per
  https://github.com/opscode/chef-rfc/blob/master/rfc014-universe-endpoint.md.
* Make file uploading a little more forgiving.
* Make validating some cookbook metadata more forgiving, to bring goiardi's
  validations in line with erchef.
* Added some functions to make listing all cookbooks and recipes on the
  server faster and move the logic into the cookbook package.
* Breaking DB change: with both MySQL and Postgres, the way data structures
  for cookbooks, nodes, etc. has changed from gob encoding to using JSON. This
  obviously breaks existing items in the database, so the following steps must
  be followed by users using either SQL backend for data storage:

    * Export their goiardi server's data with the `-x` flag.
    * Either revert all changes to the db with sqitch, then redeploy, or drop 
      the database manually and recreate it from either the sqitch patches or 
      the full table dump of the release (provided starting with 0.7.0)
    * Reload the goiardi data with the `-m` flag.
  See the README or the godocs for more information.

0.6.1 (cancelled)
-----
* See notes for 0.7.0

0.6.0
-----
* Postgres support.
* Fix rebuilding indexes with an SQL backend.
* Fix a bug where in MySQL mode events were being logged twice.
* Fix an annoying chef-pedant error with data bags.
* Event logging methods that are not allowed now return Method Not Allowed
  rather than Bad Request.
* Switch the logger to a fork that can be built and used with Windows that
  excludes syslog when building on Windows.
* Add basic syslog support.
* Authentication protocol version 1.2 now supported.
* Add a 'status' param to reporting, so a list of reports return by 'knife
  runs' can be narrowed by the status of the chef run (started, success, and
  failure).
* Fix an action at a distance problem with in-memory mode objects. If this
  behavior is still desirable (it seems to be slightly faster than the new way),
  it can be turned back on with the --use-unsafe-mem-store flag. This change
  DEFINITELY breaks in-mem data file compatibility. If upgrading, export your 
  data, upgrade goiardi, and reload your data.
* Add several new searchable parameters for logged events.
* Add organization_id to all MySQL tables that might need it someday. Orgs are
  not used at all, so only the default value of 1 currently makes it to the 
  database.
* Finally ran 'go fmt' on goiardi. It didn't even mess up the long comment
  blocks, which was what I was afraid it would do. I also ran golint against
  goiardi and took its recommendations where it made sense, which was most
  areas except for some involving generated parser code, comments on
  GobEncode/Decode, commenting a bunch of identical functions on an interface
  in search, and a couple of cases involving make and slices. All in all,
  though, the reformatting, linting, and light refactoring has done it good.

0.5.2
-----
* Add import/export of goiardi data through a JSON dump.
* Add configuration options to specify the max sizes for objects uploaded to
  the filestore and for JSON requests from the client.

0.5.1
-----
* Add log levels (from debug to critical). This makes -V/--verbose useful.
* Add an easier option in the config file to specify log levels by name.
* ipv6 already worked, but accidentally. Now it works in a more deliberate
  fashion, preventing mishaps with addresses, colons, and port numbers.
* Authentication protocol version 1.1 now supported.
* Remove a sort on run lists that was there for some reason. I have no idea
  what it was put there for, but it was wrong.
* Add an event log to log changes to objects like nodes, clients, etc. See the
  README or godocs for details.
* Add support for reporting (http://docs.opscode.com/reporting.html)

0.5.0
-----
* MySQL support added
* No longer redirect /environments/NAME/roles/NAME to
  /roles/NAME/environments/NAME
* Update documentation, reformat godocs
* Split actors apart into separate user and client types, made new Actor
  interface that encompasses both users and clients.

0.4.2
-----
Bugfix release:
* Perm tweak for nodes updating themselves.
* Small change with validating role descriptions when creating or updating
  from JSON.
* Fix issue with saving complicated indexed objects to disk where improperly
  flattened indexable objects were making the gob encoder puke all over itself
  when encoding the tries in the index docs.
* Fixed a possible regression with synchronizing cookbooks that did not show
  up in testing, but only in real use.
* An absolutely bonkers fix for listing cookbook files with webui. Webui wants
  all of the cookbook top level attributes sent over with a request to
  /cookbooks/<name>/<version>, but this is the exact *opposite* of the
  behavior chef-pedant wants, where empty definitions, attributes, etc. are
  not sent over. Knife also seems quite content with this, so the fix for now,
  since the two cases are mutually exclusionary, is to only send the empty
  hashes for those top level attributes with a GET if the request is coming
  from the webui. Bizarre, but it seems to be what's necessary.

0.4.1
-----
* Small documentation tweaks
* Fix bug with parsing config file options and rearrange setting some of those
  config struct items, fix typo in sample config file.
* Add disable-webui option for command line and config file to disable the
  chef webui rails app from connecting to goiardi.

0.4.0
-----
* Fix bug with pessimistic matching (https://github.com/ctdk/goiardi/issues/1)
* Add authentication, authorization as an option.
* Add SSL as an option.
* Fixed a few small bugs that turned up while working on authentication.
* Improved test coverage further, both with go tests and a forked chef-pedant
  (https://github.com/ctdk/chef-pedant)
* Updated and expanded documentation.

0.3.3
-----
* Data store and indexer tweaks.
* Improved test coverage.

0.3.0
-----
* Added ability to freeze data store and search index to disk.

0.2.1
-----
* Added support for configuration files.
* Fixed issue parsing flags with newer version of go-flags.

0.2.0
-----
* Initial widely announced release. First version with working search.<|MERGE_RESOLUTION|>--- conflicted
+++ resolved
@@ -1,10 +1,9 @@
-<<<<<<< HEAD
 1.0.0 (not released yet)
 -----
 * Organizations and RBAC (in progress). This includes stuff like groups, ACLs,
   and whatnot.
 * Refactor of HTTP handling to use gorilla-mux.
-=======
+
 0.11.9
 ------
 * Follow chef RFC041. Newer chef-clients and knifes (knives?) were breaking
@@ -16,7 +15,6 @@
   for anything real complicated, it was easy enough to tear that out and whip
   up a replacement with built-in functions. (Thanks jordi for bringing this
   situation to my attention as well.)
->>>>>>> f53c8526
 
 0.11.8
 ------
