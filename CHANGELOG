<<<<<<< HEAD
1.0.0 (not released yet)
-----
* Organizations and RBAC (in progress). This includes stuff like groups, ACLs,
  and whatnot.
* Refactor of HTTP handling to use gorilla-mux.
=======
0.10.3
------
* Handle someone trying to use syslog on Windows ourselves, rather than
  letting the logging library do it (it was causing trouble with gox).

0.10.2
------
* Fix up packaging and deploy scripts a bit
* Add sql schemas to the deb
* Fixed a logic error when configuring the address to listen on where the
  value specified in the config file was always ignored, and only an address
  specified on the command line worked. (Thanks to jordi and DQEbert here for
  bringing this to my attention.)
* Added options to specify proxy hostname and port different than what goairdi
  itself is listening on. (Thanks to jordi and DQEbert here as well.)
* CoC
* Added Debian wheezy to the list of distros we generate packages for.
* The logging library goiardi used moved. It had been forked, but since the
  dependencies of said fork also moved, goiardi switched to the new version of
  that library. Happily the logger library had added logging to syslog as an
  option, so we just went back to using upstream at the new location.  (Thanks
  to theckman for providing a fix for this.)
* In concert with the above, add a "fatal" log level.
* Terraform removed the depgraph module, so that's been vendored into goiardi
  along with its digraph dependency.

0.10.1
------
* Fix some tests
* Scripts, configuration files for more efficient packaging
* circleci integration
* Bomb on importing data if public keys don't validate. (thanks jordi and 
  DQEbert for bringing this to my attention.)
* Validate older PKCS#1 keys -- golang's stdlib pukes on them without some
  massaging. (thanks jordi and DQEbert for bringing this to my attention.)
* Fix reindexing - databags were not being reindexed with the postgres search,
  and the SaveItem calls were moved to goroutines; otherwise, the request
  from knife would time out and knife would restart the reindex.
* Allow '.' in cookbook names; despite what an error chef-pedant is looking
  for, those are allowed. (thanks jordi and DQEbert for bringing this to my 
  attention.)
* Make the authentication lib more general (thanks theckman)
* Output the version of golang used to build a particular goiardi binary
  (again, thanks theckman)
* The changed hostname in URLs to download bug didn't get fixed in 0.7.1 quite
  all the way after all. It is now. (Thanks to oker1 for bringing that to my
  attention.)
* Fixed search tests to pass when run using more than one processor. (Brought
  to my attention by theckman.)
* Fixed a deadlock that could happen when saving an in-mem index to disk at
  the exact moment an object was being indexed. Seems to be specific to
  go1.5.1 (or at least it never happened before that I saw), but needs fixed
  anyway. (Also brought to my attention by theckman.)
* Fixed broken pipe errors with too large requests when running chef-pedant
  against goiardi built with go 1.5.1.
* Update some docs.

0.10.0
------
* Search architecture changed so different search backends can be used (thanks
  oker1 for your work on that).
* Postgres search is here at last! If you're using Postgres, instead of using
  the ersatz solr search, you can instead use Postgres to power your searches.
* Add a mutex for the original goiardi search - multiple simple queries
  executing simultaneously are not a problem, but multiple complex queries can 
  eat up all the RAM on the machine and cause goiardi to crash. This mitigates
  that situation.
* Be a little more forgiving with reporting protocol versions - allow
  specifying the protocol version as a query param instead of only as a
  header. This is to make showing reports with the webui a little easier.
* Bump the Chef Server version we claim to be from 11.1.6 to 11.1.7.

0.9.2
-----
* Fix broken import/export function with reports - bringing goiardi's variable
  naming inline with golang conventions a while back inadvertently renamed a
  reporting JSON field. The field was renamed, and the import code will now
  handle both correct and incorrect names for the node reporting.

0.9.1
-----
* Fix error where requests for zero byte cookbook files would crash.
* Authentication docs improvments (thanks oker1!)
* Rewritten and more robust cookbook depsolver.
* Fix for client creation with cheffish (thanks whiteley!)
* Fix for search where searching for something like "foo:bar AND NOT foo:bar"
  was returning incorrect results. (brought to my attention and test provided
  by brimstone, thanks!)
* Fixed a bug where clients could be created with the same name as a user (or
  vice versa) in in-memory mode.
>>>>>>> cc38b4b6

0.9.0
-----
* Validate IP address supplied on the command line or in the config file.
* Compress index docs to reduce memory usage with the search index.
* Ordering searches works now.
* Index and datastore files now only write to disk if there have been changes
  since the last time they were saved.
* In tandem with the previous change, freeze interval default has been changed
  from 300 seconds to 10 seconds.
* Bump Chef Server version we claim to be from 11.1.3 to 11.1.6.

0.8.2
-----
* Fix typo with checking for an existing client in SQL mode.
* Fix typo in sample config file for postgres option.
* Add additional checks to the local filestore option to make sure the supplied
  directory name exists and is a directory.

0.8.1
-----
* Disable SSLv3 when using TLS.
* The main goiardi docs are now located at http://goiardi.readthedocs.org/en/latest/

0.8.0
-----
* Introducing shovey, a facility for running commands on nodes without a full
  chef run.
* Goiardi can act as a serf client now. Mostly this is for shovey support, but
  it can also optionally announce logged events and startup over serf as serf 
  events.
* If serf is used, node statuses will be tracked by goiardi. This depends on
  receiving a heartbeat message from the shovey client.
* Add an error for the unlikely situation where an SQL function is called, yet
  no SQL database is configured.

0.7.2
-----
* Remove a newline in a debug statement, courtesy of @spheromak.
* Also per @spheromak's suggestion, fixed some possible race conditions
  revealed by building goiardi with the -race flag and running chef-pedant
  against it.
* Edit doc.go slightly to make godocs more attractive.

0.7.1
-----
* Add --db-pool-size and --max-connections options for configuring the number
  of idle db connections kept around and the maximum number of db connections
  to make to the server. It isn't particularly useful if you're not using one
  of the SQL backends.
* For locally stored cookbook files (which is currently all of them), goiardi
  now generates the URL to the resource from the currently configured
  hostname. This fixes an issue where if you uploaded a cookbook and then
  changed the goairdi server's hostname, the URLs to download cookbooks would
  break.

0.7.0
-----
* Add /universe API endpoint, per
  https://github.com/opscode/chef-rfc/blob/master/rfc014-universe-endpoint.md.
* Make file uploading a little more forgiving.
* Make validating some cookbook metadata more forgiving, to bring goiardi's
  validations in line with erchef.
* Added some functions to make listing all cookbooks and recipes on the
  server faster and move the logic into the cookbook package.
* Breaking DB change: with both MySQL and Postgres, the way data structures
  for cookbooks, nodes, etc. has changed from gob encoding to using JSON. This
  obviously breaks existing items in the database, so the following steps must
  be followed by users using either SQL backend for data storage:

    * Export their goiardi server's data with the `-x` flag.
    * Either revert all changes to the db with sqitch, then redeploy, or drop 
      the database manually and recreate it from either the sqitch patches or 
      the full table dump of the release (provided starting with 0.7.0)
    * Reload the goiardi data with the `-m` flag.
  See the README or the godocs for more information.

0.6.1 (cancelled)
-----
* See notes for 0.7.0

0.6.0
-----
* Postgres support.
* Fix rebuilding indexes with an SQL backend.
* Fix a bug where in MySQL mode events were being logged twice.
* Fix an annoying chef-pedant error with data bags.
* Event logging methods that are not allowed now return Method Not Allowed
  rather than Bad Request.
* Switch the logger to a fork that can be built and used with Windows that
  excludes syslog when building on Windows.
* Add basic syslog support.
* Authentication protocol version 1.2 now supported.
* Add a 'status' param to reporting, so a list of reports return by 'knife
  runs' can be narrowed by the status of the chef run (started, success, and
  failure).
* Fix an action at a distance problem with in-memory mode objects. If this
  behavior is still desirable (it seems to be slightly faster than the new way),
  it can be turned back on with the --use-unsafe-mem-store flag. This change
  DEFINITELY breaks in-mem data file compatibility. If upgrading, export your 
  data, upgrade goiardi, and reload your data.
* Add several new searchable parameters for logged events.
* Add organization_id to all MySQL tables that might need it someday. Orgs are
  not used at all, so only the default value of 1 currently makes it to the 
  database.
* Finally ran 'go fmt' on goiardi. It didn't even mess up the long comment
  blocks, which was what I was afraid it would do. I also ran golint against
  goiardi and took its recommendations where it made sense, which was most
  areas except for some involving generated parser code, comments on
  GobEncode/Decode, commenting a bunch of identical functions on an interface
  in search, and a couple of cases involving make and slices. All in all,
  though, the reformatting, linting, and light refactoring has done it good.

0.5.2
-----
* Add import/export of goiardi data through a JSON dump.
* Add configuration options to specify the max sizes for objects uploaded to
  the filestore and for JSON requests from the client.

0.5.1
-----
* Add log levels (from debug to critical). This makes -V/--verbose useful.
* Add an easier option in the config file to specify log levels by name.
* ipv6 already worked, but accidentally. Now it works in a more deliberate
  fashion, preventing mishaps with addresses, colons, and port numbers.
* Authentication protocol version 1.1 now supported.
* Remove a sort on run lists that was there for some reason. I have no idea
  what it was put there for, but it was wrong.
* Add an event log to log changes to objects like nodes, clients, etc. See the
  README or godocs for details.
* Add support for reporting (http://docs.opscode.com/reporting.html)

0.5.0
-----
* MySQL support added
* No longer redirect /environments/NAME/roles/NAME to
  /roles/NAME/environments/NAME
* Update documentation, reformat godocs
* Split actors apart into separate user and client types, made new Actor
  interface that encompasses both users and clients.

0.4.2
-----
Bugfix release:
* Perm tweak for nodes updating themselves.
* Small change with validating role descriptions when creating or updating
  from JSON.
* Fix issue with saving complicated indexed objects to disk where improperly
  flattened indexable objects were making the gob encoder puke all over itself
  when encoding the tries in the index docs.
* Fixed a possible regression with synchronizing cookbooks that did not show
  up in testing, but only in real use.
* An absolutely bonkers fix for listing cookbook files with webui. Webui wants
  all of the cookbook top level attributes sent over with a request to
  /cookbooks/<name>/<version>, but this is the exact *opposite* of the
  behavior chef-pedant wants, where empty definitions, attributes, etc. are
  not sent over. Knife also seems quite content with this, so the fix for now,
  since the two cases are mutually exclusionary, is to only send the empty
  hashes for those top level attributes with a GET if the request is coming
  from the webui. Bizarre, but it seems to be what's necessary.

0.4.1
-----
* Small documentation tweaks
* Fix bug with parsing config file options and rearrange setting some of those
  config struct items, fix typo in sample config file.
* Add disable-webui option for command line and config file to disable the
  chef webui rails app from connecting to goiardi.

0.4.0
-----
* Fix bug with pessimistic matching (https://github.com/ctdk/goiardi/issues/1)
* Add authentication, authorization as an option.
* Add SSL as an option.
* Fixed a few small bugs that turned up while working on authentication.
* Improved test coverage further, both with go tests and a forked chef-pedant
  (https://github.com/ctdk/chef-pedant)
* Updated and expanded documentation.

0.3.3
-----
* Data store and indexer tweaks.
* Improved test coverage.

0.3.0
-----
* Added ability to freeze data store and search index to disk.

0.2.1
-----
* Added support for configuration files.
* Fixed issue parsing flags with newer version of go-flags.

0.2.0
-----
* Initial widely announced release. First version with working search.<|MERGE_RESOLUTION|>--- conflicted
+++ resolved
@@ -1,10 +1,9 @@
-<<<<<<< HEAD
 1.0.0 (not released yet)
 -----
 * Organizations and RBAC (in progress). This includes stuff like groups, ACLs,
   and whatnot.
 * Refactor of HTTP handling to use gorilla-mux.
-=======
+
 0.10.3
 ------
 * Handle someone trying to use syslog on Windows ourselves, rather than
@@ -95,7 +94,6 @@
   by brimstone, thanks!)
 * Fixed a bug where clients could be created with the same name as a user (or
   vice versa) in in-memory mode.
->>>>>>> cc38b4b6
 
 0.9.0
 -----
