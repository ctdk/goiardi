--- conflicted
+++ resolved
@@ -1,10 +1,9 @@
-<<<<<<< HEAD
 1.0.0 (not released yet)
 -----
 * Organizations and RBAC (in progress). This includes stuff like groups, ACLs,
   and whatnot.
 * Refactor of HTTP handling to use gorilla-mux.
-=======
+
 0.11.7
 ------
 * Allow access to /debug/pprof with a whitelist of IP addresses
@@ -24,7 +23,6 @@
 ------
 * Skipped because of a miscommunication snafu involving Debian packaging and a
   pre-release tag for 0.11.6.
->>>>>>> 9aa84888
 
 0.11.5
 ------
