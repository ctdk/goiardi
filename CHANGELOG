--- conflicted
+++ resolved
@@ -5,13 +5,10 @@
 * ipv6 already worked, but accidentally. Now it works in a more deliberate
   fashion, preventing mishaps with addresses, colons, and port numbers.
 * Authentication protocol version 1.1 now supported.
-<<<<<<< HEAD
 * Remove a sort on run lists that was there for some reason. I have no idea
   what it was put there for, but it was wrong.
-=======
 * Add an event log to log changes to objects like nodes, clients, etc. See the
   README or godocs for details.
->>>>>>> 8cb8e3aa
 
 0.5.0
 -----
