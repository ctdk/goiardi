--- conflicted
+++ resolved
@@ -399,7 +399,6 @@
 	return reports
 }
 
-<<<<<<< HEAD
 func (r *Report) GetName() string {
 	return r.RunID
 }
@@ -414,7 +413,10 @@
 
 func (r *Report) OrgName() string {
 	return r.org.Name
-=======
+}
+
+// TODO: orgify metrics
+
 func InitializeMetrics(metrics met.Backend) {
 	runsStarted = metrics.NewCount("client.run.started")
 	runsOK = metrics.NewCount("client.run.success")
@@ -441,5 +443,4 @@
 		runTotalResCount.Inc(int64(r.TotalResCount))
 		runUpdatedRes.Inc(int64(len(r.Resources)))
 	}
->>>>>>> fc25f3ae
 }