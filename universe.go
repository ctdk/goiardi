/*
 * Copyright (c) 2013-2017, Jeremy Bingham (<jeremy@goiardi.gl>)
 *
 * Licensed under the Apache License, Version 2.0 (the "License");
 * you may not use this file except in compliance with the License.
 * You may obtain a copy of the License at
 *
 *     http://www.apache.org/licenses/LICENSE-2.0
 *
 * Unless required by applicable law or agreed to in writing, software
 * distributed under the License is distributed on an "AS IS" BASIS,
 * WITHOUT WARRANTIES OR CONDITIONS OF ANY KIND, either express or implied.
 * See the License for the specific language governing permissions and
 * limitations under the License.
 */

package main

import (
	"encoding/json"
	"github.com/ctdk/goiardi/cookbook"
	"github.com/ctdk/goiardi/organization"
	"github.com/gorilla/mux"
	"net/http"
)

// TODO: Handle organization universes

func universeHandler(w http.ResponseWriter, r *http.Request) {
	w.Header().Set("Content-Type", "application/json")

<<<<<<< HEAD
	vars := mux.Vars(r)
	org, orgerr := organization.Get(vars["org"])
	if orgerr != nil {
		jsonErrorReport(w, r, orgerr.Error(), orgerr.Status())
		return
	}

	universe := cookbook.Universe(org)
	enc := json.NewEncoder(w)
	if err := enc.Encode(&universe); err != nil {
		jsonErrorReport(w, r, err.Error(), http.StatusInternalServerError)
=======
	switch r.Method {
	case http.MethodGet:
		universe := cookbook.Universe()
		enc := json.NewEncoder(w)
		if err := enc.Encode(&universe); err != nil {
			jsonErrorReport(w, r, err.Error(), http.StatusInternalServerError)
		}
	case http.MethodHead:
		headDefaultResponse(w, r) // Yes, we have a universe.
		return
	default:
		jsonErrorReport(w, r, "Unrecognized method", http.StatusMethodNotAllowed)
>>>>>>> 1f9a7c9e
	}
	return
}<|MERGE_RESOLUTION|>--- conflicted
+++ resolved
@@ -29,7 +29,6 @@
 func universeHandler(w http.ResponseWriter, r *http.Request) {
 	w.Header().Set("Content-Type", "application/json")
 
-<<<<<<< HEAD
 	vars := mux.Vars(r)
 	org, orgerr := organization.Get(vars["org"])
 	if orgerr != nil {
@@ -37,14 +36,9 @@
 		return
 	}
 
-	universe := cookbook.Universe(org)
-	enc := json.NewEncoder(w)
-	if err := enc.Encode(&universe); err != nil {
-		jsonErrorReport(w, r, err.Error(), http.StatusInternalServerError)
-=======
 	switch r.Method {
 	case http.MethodGet:
-		universe := cookbook.Universe()
+		universe := cookbook.Universe(org)
 		enc := json.NewEncoder(w)
 		if err := enc.Encode(&universe); err != nil {
 			jsonErrorReport(w, r, err.Error(), http.StatusInternalServerError)
@@ -54,7 +48,6 @@
 		return
 	default:
 		jsonErrorReport(w, r, "Unrecognized method", http.StatusMethodNotAllowed)
->>>>>>> 1f9a7c9e
 	}
 	return
 }