/*
 * Copyright (c) 2013-2014, Jeremy Bingham (<jbingham@gmail.com>)
 *
 * Licensed under the Apache License, Version 2.0 (the "License");
 * you may not use this file except in compliance with the License.
 * You may obtain a copy of the License at
 *
 *     http://www.apache.org/licenses/LICENSE-2.0
 *
 * Unless required by applicable law or agreed to in writing, software
 * distributed under the License is distributed on an "AS IS" BASIS,
 * WITHOUT WARRANTIES OR CONDITIONS OF ANY KIND, either express or implied.
 * See the License for the specific language governing permissions and
 * limitations under the License.
 */

package main

// TODO: This will need org support

import (
	"bytes"
	"encoding/base64"
	"encoding/json"
	"fmt"
	"io/ioutil"
	"os"
	"time"

	"github.com/ctdk/goiardi/client"
	"github.com/ctdk/goiardi/cookbook"
	"github.com/ctdk/goiardi/databag"
	"github.com/ctdk/goiardi/environment"
	"github.com/ctdk/goiardi/filestore"
	"github.com/ctdk/goiardi/loginfo"
	"github.com/ctdk/goiardi/node"
	"github.com/ctdk/goiardi/organization"
	"github.com/ctdk/goiardi/report"
	"github.com/ctdk/goiardi/role"
	"github.com/ctdk/goiardi/sandbox"
	"github.com/ctdk/goiardi/shovey"
	"github.com/ctdk/goiardi/user"
	"github.com/tideland/golib/logger"
)

func importAll(fileName string) error {
	fp, err := os.Open(fileName)
	if err != nil {
		return err
	}
	exportedData := &ExportData{}
	dec := json.NewDecoder(fp)
	if err := dec.Decode(&exportedData); err != nil {
		return err
	}

	// What versions of the exported data are supported?
	// TODO: version 2.0
	var orgs []*organization.Organization
	if exportedData.MajorVersion == 1 {
		org, err := organization.Get("default")
		if err != nil {
			return err
		}
		orgs = []*organization.Organization{org}
	}
	//if exportedData.MajorVersion == 1 && (exportedData.MinorVersion == 0 || exportedData.MinorVersion == 1) {
	if exportedData.MajorVersion <= 2 {
		logger.Infof("Importing data, version %d.%d created on %s", exportedData.MajorVersion, exportedData.MinorVersion, exportedData.CreatedTime)

<<<<<<< HEAD
		if exportedData.MajorVersion == 2 {
			for _, v := range exportedData.Data.(map[string]interface{})["organization"].([]interface{}) {
				if org, err := organization.Import(v.(map[string]interface{})); err != nil {
					return err
				} else {
					orgs = append(orgs, org)
				}
=======
		// load clients
		logger.Infof("Loading clients")
		for _, v := range exportedData.Data["client"] {
			c, err := client.NewFromJSON(v.(map[string]interface{}))
			if err != nil {
				return err
			}
			pkerr := c.SetPublicKey(v.(map[string]interface{})["public_key"])
			if pkerr != nil {
				return pkerr
			}
			gerr := c.Save()
			if gerr != nil {
				return gerr
>>>>>>> cc38b4b6
			}
		}

		// load users
		logger.Infof("Loading users")
		var userData []interface{}
		if exportedData.MajorVersion == 2 {
			userData = exportedData.Data.(map[string]interface{})["user"].([]interface{})
		} else {
			userData = exportedData.Data.(map[string][]interface{})["user"]
		}
		for _, v := range userData {
			pwhash, _ := v.(map[string]interface{})["password"].(string)
			v.(map[string]interface{})["password"] = ""
			u, err := user.NewFromJSON(v.(map[string]interface{}))
			if err != nil {
				return err
			}
			u.SetPasswdHash(pwhash)
			pkerr := u.SetPublicKey(v.(map[string]interface{})["public_key"])
			if pkerr != nil {
				return pkerr
			}
			gerr := u.Save()
			if gerr != nil {
				return gerr
			}
		}
		// TODO: perm/acl/etc. will need to be dealt with.

		for _, org := range orgs {
			var data map[string][]interface{}
			if exportedData.MajorVersion == 2 {
				data = exportedData.Data.(map[string]interface{})["org_objects"].(map[string]map[string][]interface{})[org.Name]
			} else {
				data = exportedData.Data.(map[string][]interface{})
			}

			// load clients
			logger.Infof("Loading clients")
			for _, v := range data["client"] {
				c, err := client.NewFromJSON(org, v.(map[string]interface{}))
				if err != nil {
					return err
				}
				c.SetPublicKey(v.(map[string]interface{})["public_key"])
				gerr := c.Save()
				if gerr != nil {
					return gerr
				}
			}

			// load filestore
			logger.Infof("Loading filestore")
			for _, v := range data["filestore"] {
				fileData, err := base64.StdEncoding.DecodeString(v.(map[string]interface{})["Data"].(string))
				if err != nil {
					return err
				}
				fdBuf := bytes.NewBuffer(fileData)
				fdRc := ioutil.NopCloser(fdBuf)
				fs, err := filestore.New(org.Name, v.(map[string]interface{})["Chksum"].(string), fdRc, int64(fdBuf.Len()))
				if err != nil {
					return err
				}
				if err = fs.Save(); err != nil {
					return err
				}
			}

			// load cookbooks
			logger.Infof("Loading cookbooks")
			for _, v := range data["cookbook"] {
				cb, err := cookbook.New(org, v.(map[string]interface{})["Name"].(string))
				if err != nil {
					return err
				}
				gerr := cb.Save()
				if gerr != nil {
					return gerr
				}
				for ver, cbvData := range v.(map[string]interface{})["Versions"].(map[string]interface{}) {
					cbvData, cerr := checkAttrs(cbvData.(map[string]interface{}))
					if cerr != nil {
						return cerr
					}
					_, cbverr := cb.NewVersion(ver, cbvData)
					if cbverr != nil {
						return cbverr
					}
				}
			}

			// load data bags
			logger.Infof("Loading data bags")
			for _, v := range data["data_bag"] {
				dbag, err := databag.New(org, v.(map[string]interface{})["Name"].(string))
				if err != nil {
					return err
				}
				gerr := dbag.Save()
				if gerr != nil {
					return gerr
				}
				for _, dbagData := range v.(map[string]interface{})["DataBagItems"].(map[string]interface{}) {
					_, dbierr := dbag.NewDBItem(dbagData.(map[string]interface{})["raw_data"].(map[string]interface{}))
					if dbierr != nil {
						return dbierr
					}
				}
				gerr = dbag.Save()
				if gerr != nil {
					return gerr
				}
			}
			// load environments
			logger.Infof("Loading environments")
			for _, v := range data["environment"] {
				envData, cerr := checkAttrs(v.(map[string]interface{}))
				if cerr != nil {
					return nil
				}
				if envData["name"].(string) != "_default" {
					e, err := environment.NewFromJSON(org, envData)
					if err != nil {
						return err
					}
					gerr := e.Save()
					if gerr != nil {
						return gerr
					}
				}
			}

<<<<<<< HEAD
			// load nodes
			logger.Infof("Loading nodes")
			for _, v := range data["node"] {
				nodeData, cerr := checkAttrs(v.(map[string]interface{}))
				if cerr != nil {
					return nil
				}
				n, err := node.NewFromJSON(org, nodeData)
				if err != nil {
					return err
				}
				gerr := n.Save()
				if gerr != nil {
					return gerr
				}
			}

			// load roles
			logger.Infof("Loading roles")
			for _, v := range data["role"] {
				roleData, cerr := checkAttrs(v.(map[string]interface{}))
				if cerr != nil {
					return nil
				}
				r, err := role.NewFromJSON(org, roleData)
				if err != nil {
					return err
				}
				gerr := r.Save()
				if gerr != nil {
					return gerr
				}
=======
		// load reports
		logger.Infof("Loading reports")
		for _, o := range exportedData.Data["report"] {
			// handle data exported from a bugged report export
			var nodeName string
			v := o.(map[string]interface{})
			if n, ok := v["node_name"]; ok {
				nodeName = n.(string)
			} else if n, ok := v["nodeName"]; ok {
				nodeName = n.(string)
			}
			v["action"] = "start"
			if st, ok := v["start_time"].(string); ok {
				t, err := time.Parse(time.RFC3339, st)
				if err != nil {
					return err
				}
				v["start_time"] = t.Format(report.ReportTimeFormat)
			}
			if et, ok := v["end_time"].(string); ok {
				t, err := time.Parse(time.RFC3339, et)
				if err != nil {
					return err
				}
				v["end_time"] = t.Format(report.ReportTimeFormat)
			}
			r, err := report.NewFromJSON(nodeName, v)
			if err != nil {
				return err
			}
			gerr := r.Save()
			if gerr != nil {
				return gerr
			}
			v["action"] = "end"
			if err := r.UpdateFromJSON(v); err != nil {
				return err
			}
			gerr = r.Save()
			if gerr != nil {
				return gerr
>>>>>>> cc38b4b6
			}

			// load sandboxes
			logger.Infof("Loading sandboxes")
			for _, v := range data["sandbox"] {
				sbid, _ := v.(map[string]interface{})["Id"].(string)
				sbts, _ := v.(map[string]interface{})["CreationTime"].(string)
				sbcomplete, _ := v.(map[string]interface{})["Completed"].(bool)
				sbck, _ := v.(map[string]interface{})["Checksums"].([]interface{})
				sbTime, err := time.Parse(time.RFC3339, sbts)
				if err != nil {
					return err
				}
				sbChecksums := make([]string, len(sbck))
				for i, c := range sbck {
					sbChecksums[i] = c.(string)
				}
				sbox := &sandbox.Sandbox{ID: sbid, CreationTime: sbTime, Completed: sbcomplete, Checksums: sbChecksums}
				if err = sbox.Save(); err != nil {
					return err
				}
			}

			// load loginfos
			logger.Infof("Loading loginfo")
			for _, v := range data["loginfo"] {
				if err := loginfo.Import(org, v.(map[string]interface{})); err != nil {
					return err
				}
			}

			// load reports
			logger.Infof("Loading reports")
			for _, v := range data["report"] {
				nodeName := v.(map[string]interface{})["node_name"].(string)
				v.(map[string]interface{})["action"] = "start"
				if st, ok := v.(map[string]interface{})["start_time"].(string); ok {
					t, err := time.Parse(time.RFC3339, st)
					if err != nil {
						return err
					}
					v.(map[string]interface{})["start_time"] = t.Format(report.ReportTimeFormat)
				}
				if et, ok := v.(map[string]interface{})["end_time"].(string); ok {
					t, err := time.Parse(time.RFC3339, et)
					if err != nil {
						return err
					}
					v.(map[string]interface{})["end_time"] = t.Format(report.ReportTimeFormat)
				}
				r, err := report.NewFromJSON(org, nodeName, v.(map[string]interface{}))
				if err != nil {
					return err
				}
				gerr := r.Save()
				if gerr != nil {
					return gerr
				}
				v.(map[string]interface{})["action"] = "end"
				if err := r.UpdateFromJSON(v.(map[string]interface{})); err != nil {
					return err
				}
				gerr = r.Save()
				if gerr != nil {
					return gerr
				}
			}

			// version 1.1 or greater
			if (exportedData.MajorVersion == 1 && exportedData.MinorVersion == 1) || exportedData.MajorVersion >= 2 {
				// import shovey jobs, run, and streams, and node
				// statuses
				logger.Infof("Loading node statuses...")
				for _, v := range data["node_status"] {
					ns := v.(map[string]interface{})
					err := node.ImportStatus(org, ns)
					if err != nil {
						return err
					}
				}
				logger.Infof("Loading shoveys...")
				for _, v := range data["shovey"] {
					s := v.(map[string]interface{})
					err := shovey.ImportShovey(org, s)
					if err != nil {
						return err
					}
				}
				logger.Infof("Loading shovey runs...")
				for _, v := range data["shovey_run"] {
					s := v.(map[string]interface{})
					err := shovey.ImportShoveyRun(org, s)
					if err != nil {
						return err
					}

				}
				logger.Infof("Loading shovey run streams...")
				for _, v := range data["shovey_run_stream"] {
					s := v.(map[string]interface{})
					err := shovey.ImportShoveyRunStream(org, s)
					if err != nil {
						return err
					}
				}
			}
		}
	} else {
		err := fmt.Errorf("goiardi export data version %d.%d is not supported by this version of goiardi", exportedData.MajorVersion, exportedData.MinorVersion)
		return err
	}
	return nil
}<|MERGE_RESOLUTION|>--- conflicted
+++ resolved
@@ -68,7 +68,6 @@
 	if exportedData.MajorVersion <= 2 {
 		logger.Infof("Importing data, version %d.%d created on %s", exportedData.MajorVersion, exportedData.MinorVersion, exportedData.CreatedTime)
 
-<<<<<<< HEAD
 		if exportedData.MajorVersion == 2 {
 			for _, v := range exportedData.Data.(map[string]interface{})["organization"].([]interface{}) {
 				if org, err := organization.Import(v.(map[string]interface{})); err != nil {
@@ -76,22 +75,6 @@
 				} else {
 					orgs = append(orgs, org)
 				}
-=======
-		// load clients
-		logger.Infof("Loading clients")
-		for _, v := range exportedData.Data["client"] {
-			c, err := client.NewFromJSON(v.(map[string]interface{}))
-			if err != nil {
-				return err
-			}
-			pkerr := c.SetPublicKey(v.(map[string]interface{})["public_key"])
-			if pkerr != nil {
-				return pkerr
-			}
-			gerr := c.Save()
-			if gerr != nil {
-				return gerr
->>>>>>> cc38b4b6
 			}
 		}
 
@@ -226,7 +209,6 @@
 				}
 			}
 
-<<<<<<< HEAD
 			// load nodes
 			logger.Infof("Loading nodes")
 			for _, v := range data["node"] {
@@ -259,49 +241,50 @@
 				if gerr != nil {
 					return gerr
 				}
-=======
-		// load reports
-		logger.Infof("Loading reports")
-		for _, o := range exportedData.Data["report"] {
-			// handle data exported from a bugged report export
-			var nodeName string
-			v := o.(map[string]interface{})
-			if n, ok := v["node_name"]; ok {
-				nodeName = n.(string)
-			} else if n, ok := v["nodeName"]; ok {
-				nodeName = n.(string)
-			}
-			v["action"] = "start"
-			if st, ok := v["start_time"].(string); ok {
-				t, err := time.Parse(time.RFC3339, st)
-				if err != nil {
-					return err
-				}
-				v["start_time"] = t.Format(report.ReportTimeFormat)
-			}
-			if et, ok := v["end_time"].(string); ok {
-				t, err := time.Parse(time.RFC3339, et)
-				if err != nil {
-					return err
-				}
-				v["end_time"] = t.Format(report.ReportTimeFormat)
-			}
-			r, err := report.NewFromJSON(nodeName, v)
-			if err != nil {
-				return err
-			}
-			gerr := r.Save()
-			if gerr != nil {
-				return gerr
-			}
-			v["action"] = "end"
-			if err := r.UpdateFromJSON(v); err != nil {
-				return err
-			}
-			gerr = r.Save()
-			if gerr != nil {
-				return gerr
->>>>>>> cc38b4b6
+			}
+
+			// load reports
+			logger.Infof("Loading reports")
+			for _, o := range data["report"] {
+				// handle data exported from a bugged report export
+				var nodeName string
+				v := o.(map[string]interface{})
+				if n, ok := v["node_name"]; ok {
+					nodeName = n.(string)
+				} else if n, ok := v["nodeName"]; ok {
+					nodeName = n.(string)
+				}
+				v["action"] = "start"
+				if st, ok := v["start_time"].(string); ok {
+					t, err := time.Parse(time.RFC3339, st)
+					if err != nil {
+						return err
+					}
+					v["start_time"] = t.Format(report.ReportTimeFormat)
+				}
+				if et, ok := v["end_time"].(string); ok {
+					t, err := time.Parse(time.RFC3339, et)
+					if err != nil {
+						return err
+					}
+					v["end_time"] = t.Format(report.ReportTimeFormat)
+				}
+				r, err := report.NewFromJSON(org, nodeName, v)
+				if err != nil {
+					return err
+				}
+				gerr := r.Save()
+				if gerr != nil {
+					return gerr
+				}
+				v["action"] = "end"
+				if err := r.UpdateFromJSON(v); err != nil {
+					return err
+				}
+				gerr = r.Save()
+				if gerr != nil {
+					return gerr
+				}
 			}
 
 			// load sandboxes
@@ -333,43 +316,6 @@
 				}
 			}
 
-			// load reports
-			logger.Infof("Loading reports")
-			for _, v := range data["report"] {
-				nodeName := v.(map[string]interface{})["node_name"].(string)
-				v.(map[string]interface{})["action"] = "start"
-				if st, ok := v.(map[string]interface{})["start_time"].(string); ok {
-					t, err := time.Parse(time.RFC3339, st)
-					if err != nil {
-						return err
-					}
-					v.(map[string]interface{})["start_time"] = t.Format(report.ReportTimeFormat)
-				}
-				if et, ok := v.(map[string]interface{})["end_time"].(string); ok {
-					t, err := time.Parse(time.RFC3339, et)
-					if err != nil {
-						return err
-					}
-					v.(map[string]interface{})["end_time"] = t.Format(report.ReportTimeFormat)
-				}
-				r, err := report.NewFromJSON(org, nodeName, v.(map[string]interface{}))
-				if err != nil {
-					return err
-				}
-				gerr := r.Save()
-				if gerr != nil {
-					return gerr
-				}
-				v.(map[string]interface{})["action"] = "end"
-				if err := r.UpdateFromJSON(v.(map[string]interface{})); err != nil {
-					return err
-				}
-				gerr = r.Save()
-				if gerr != nil {
-					return gerr
-				}
-			}
-
 			// version 1.1 or greater
 			if (exportedData.MajorVersion == 1 && exportedData.MinorVersion == 1) || exportedData.MajorVersion >= 2 {
 				// import shovey jobs, run, and streams, and node
