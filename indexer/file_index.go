/*
 * Copyright (c) 2013-2017, Jeremy Bingham (<jeremy@goiardi.gl>), Zsolt Takács
 *
 * Licensed under the Apache License, Version 2.0 (the "License");
 * you may not use this file except in compliance with the License.
 * You may obtain a copy of the License at
 *
 *     http://www.apache.org/licenses/LICENSE-2.0
 *
 * Unless required by applicable law or agreed to in writing, software
 * distributed under the License is distributed on an "AS IS" BASIS,
 * WITHOUT WARRANTIES OR CONDITIONS OF ANY KIND, either express or implied.
 * See the License for the specific language governing permissions and
 * limitations under the License.
 */

package indexer

import (
	"bytes"
	"compress/zlib"
	"encoding/gob"
	"fmt"
	"io/ioutil"
	"os"
	"path"
	"regexp"
	"sort"
	"strings"
	"sync"

	"github.com/ctdk/go-trie/gtrie"
	"github.com/ctdk/goiardi/util"
	"github.com/tideland/golib/logger"
	"github.com/tinylib/msgp/msgp"
)

type FileIndex struct {
	file    string
	m       sync.RWMutex
	idxmap  map[string]map[string]IndexCollection
	updated bool
}

type IndexCollection interface {
	addDoc(Indexable)
	delDoc(string)
	allDocs() map[string]Document
	searchCollection(string, bool) (map[string]Document, error)
	searchTextCollection(string, bool) (map[string]Document, error)
	searchRange(string, string, string, bool) (map[string]Document, error)
}

// IdxCollection holds a map of documents.
type IdxCollection struct {
	m    sync.RWMutex
	docs map[string]*IdxDoc
}

// IdxDoc is the indexed documents that are actually searched.
type IdxDoc struct {
	m       sync.RWMutex
	trie    []byte
	docText []byte
}

type searchRes struct {
	key string
	doc *IdxDoc
}

/* Index methods */

func (i *FileIndex) Initialize() error {
	in := new(FileIndex)
	ic := new(IdxCollection)
	id := new(IdxDoc)
	gob.Register(in)
	gob.Register(ic)
	gob.Register(id)

	i.idxmap = i.makeIdxmap()
	i.makeDefaultCollections("default")
	return nil
}

func (i *FileIndex) makeIdxmap() map[string]map[string]IndexCollection {
	idxmap := make(map[string]map[string]IndexCollection)
	return idxmap
}

func (i *FileIndex) OrgList() []string {
	l := make([]string, len(i.idxmap))
	j := 0
	for k, _ := range i.idxmap {
		l[j] = k
		j++
	}
	return l
}

func (i *FileIndex) CreateOrgDex(orgName string) error {
	i.m.Lock()
	i.updated = true
	i.checkOrCreateOrgDex(orgName)
	i.m.Unlock()
	i.makeDefaultCollections(orgName)

	return nil
}

func (i *FileIndex) DeleteOrgDex(orgName string) error {
	i.m.Lock()
	defer i.m.Unlock()
	i.updated = true
	if _, ok := i.idxmap[orgName]; !ok {
		return fmt.Errorf("Organization index %s not found", orgName)
	}
	delete(i.idxmap, orgName)
	return nil
}

func (i *FileIndex) CreateCollection(orgName string, idxName string) error {
	i.checkOrCreateOrgDex(orgName)
	if _, ok := i.idxmap[orgName][idxName]; !ok {
		coll := new(IdxCollection)
		coll.docs = make(map[string]*IdxDoc)
		casted := IndexCollection(coll)
		i.idxmap[orgName][idxName] = casted
	}
	return nil
}

func (i *FileIndex) checkOrCreateOrgDex(orgName string) {
	if _, ok := i.idxmap[orgName]; !ok {
		i.idxmap[orgName] = make(map[string]IndexCollection)
		i.updated = true
	}
}

func (i *FileIndex) CreateNewCollection(orgName string, idxName string) error {
	i.m.Lock()
	defer i.m.Unlock()
	i.updated = true
	return i.CreateCollection(orgName, idxName)
}

func (i *FileIndex) DeleteCollection(orgName string, idxName string) error {
	i.m.Lock()
	defer i.m.Unlock()
	/* Don't try and delete built-in indexes */
	if idxName == "node" || idxName == "client" || idxName == "environment" || idxName == "role" {
		err := fmt.Errorf("%s is a default search index, cannot be deleted.", idxName)
		return err
	}
	i.updated = true
	delete(i.idxmap[orgName], idxName)
	return nil
}

func (i *FileIndex) SaveItem(object Indexable) error {
	/* Have to check to see if data bag indexes exist */
	i.m.Lock()
	defer i.m.Unlock()
	i.updated = true
	i.checkOrCreateOrgDex(object.OrgName())
	if _, found := i.idxmap[object.OrgName()][object.Index()]; !found {
		i.CreateCollection(object.OrgName(), object.Index())
	}
	i.idxmap[object.OrgName()][object.Index()].addDoc(object)
	return nil
}

func (i *FileIndex) DeleteItem(orgName, idxName string, doc string) error {
	i.m.Lock()
	defer i.m.Unlock()
	i.updated = true
	i.checkOrCreateOrgDex(orgName)
	if _, found := i.idxmap[orgName][idxName]; !found {
		err := fmt.Errorf("Index collection %s not found", idxName)
		return err
	}
	i.idxmap[orgName][idxName].delDoc(doc)
	return nil
}

func (i *FileIndex) Search(orgName string, idx string, term string, notop bool) (map[string]Document, error) {
	i.m.Lock()
	i.checkOrCreateOrgDex(orgName)
	i.m.Unlock()

	i.m.RLock()
	defer i.m.RUnlock()

	idc, found := i.idxmap[orgName][idx]
	if !found {
		err := fmt.Errorf("I don't know how to search for %s data objects.", idx)
		return nil, err
	}
	// Special case - if term is '*:*', just return all of the keys
	if term == "*:*" {
		return idc.allDocs(), nil
	}
	results, err := idc.searchCollection(unescape(term), notop)
	return results, err
}

func (i *FileIndex) SearchText(orgName string, idx string, term string, notop bool) (map[string]Document, error) {
	i.m.Lock()
	i.checkOrCreateOrgDex(orgName)
	i.m.Unlock()

	i.m.RLock()
	defer i.m.RUnlock()

	idc, found := i.idxmap[orgName][idx]
	if !found {
		err := fmt.Errorf("I don't know how to search for %s data objects.", idx)
		return nil, err
	}
	results, err := idc.searchTextCollection(unescape(term), notop)
	return results, err
}

func (i *FileIndex) SearchRange(orgName string, idx string, field string, start string, end string, inclusive bool) (map[string]Document, error) {
	i.m.Lock()
	i.checkOrCreateOrgDex(orgName)
	i.m.Unlock()

	i.m.RLock()
	defer i.m.RUnlock()

	idc, found := i.idxmap[orgName][idx]
	if !found {
		err := fmt.Errorf("I don't know how to search for %s data objects.", idx)
		return nil, err
	}
	results, err := idc.searchRange(field, start, end, inclusive)
	return results, err
}

// SearchResults does a basic search from an existing collection of documents,
// rather than the full index.
func (i *FileIndex) SearchResults(term string, notop bool, docs map[string]Document) (map[string]Document, error) {
	i.m.RLock()
	defer i.m.RUnlock()
	d := docToIdxDoc(docs)
	idc := &IdxCollection{docs: d}
	if term == "*:*" {
		if notop {
			d := make(map[string]Document)
			return d, nil
		}
		return docs, nil
	}
	res, err := idc.searchCollection(unescape(term), notop)
	return res, err
}

func docToIdxDoc(docs map[string]Document) map[string]*IdxDoc {
	d := make(map[string]*IdxDoc, len(docs))
	for k, v := range docs {
		d[k] = v.(*IdxDoc)
	}
	return d
}

// SearchResultsRange does a range search on a collection of search results,
// rather than the full index.
func (i *FileIndex) SearchResultsRange(field string, start string, end string, inclusive bool, docs map[string]Document) (map[string]Document, error) {
	i.m.RLock()
	defer i.m.RUnlock()
	d := docToIdxDoc(docs)
	idc := &IdxCollection{docs: d}
	res, err := idc.searchRange(field, start, end, inclusive)
	return res, err
}

// SearchResultsText does a text searc on a collection of search results,
// rather than the full index.
func (i *FileIndex) SearchResultsText(term string, notop bool, docs map[string]Document) (map[string]Document, error) {
	i.m.RLock()
	defer i.m.RUnlock()
	d := docToIdxDoc(docs)
	idc := &IdxCollection{docs: d}
	res, err := idc.searchTextCollection(unescape(term), notop)
	return res, err
}

// Endpoints returns a list of currently indexed endpoints.
func (i *FileIndex) Endpoints(orgName string) ([]string, error) {
	i.m.Lock()
	i.checkOrCreateOrgDex(orgName)
	i.m.Unlock()

	i.m.RLock()
	defer i.m.RUnlock()

	endpoints := make([]string, len(i.idxmap[orgName]))
	n := 0
	for k := range i.idxmap[orgName] {
		endpoints[n] = k
		n++
	}

	sort.Strings(endpoints)
	return endpoints, nil
}

func (i *FileIndex) Clear() error {
	orgNames := i.OrgList()
	i.m.Lock()
	i.idxmap = i.makeIdxmap()
	i.m.Unlock()
	for _, o := range orgNames {
		i.makeDefaultCollections(o)
	}
	return nil
}

func (i *FileIndex) makeDefaultCollections(orgName string) {
	defaults := [...]string{"client", "environment", "node", "role"}
	i.m.Lock()
	defer i.m.Unlock()
	i.updated = true
	for _, d := range defaults {
		i.CreateCollection(orgName, d)
	}
}

/* IdxCollection methods */

func (ic *IdxCollection) addDoc(object Indexable) {
	ic.m.Lock()
	if _, found := ic.docs[object.DocID()]; !found {
		ic.docs[object.DocID()] = new(IdxDoc)
	}
	ic.m.Unlock()
	ic.m.RLock()
	defer ic.m.RUnlock()
	ic.docs[object.DocID()].update(object)
}

func (ic *IdxCollection) delDoc(doc string) {
	ic.m.Lock()
	defer ic.m.Unlock()

	delete(ic.docs, doc)
}

/* Search for an exact key/value match */
func (ic *IdxCollection) searchCollection(term string, notop bool) (map[string]Document, error) {
	results := make(map[string]Document)
	ic.m.RLock()
	defer ic.m.RUnlock()
	l := len(ic.docs)
	errCh := make(chan error, l)
	resCh := make(chan *searchRes, l)
	for k, v := range ic.docs {
		go func(k string, v *IdxDoc) {
			m, err := v.Examine(term)
			if err != nil {
				errCh <- err
				resCh <- nil
			} else {
				errCh <- nil
				if (m && !notop) || (!m && notop) {
					r := &searchRes{k, v}
					resCh <- r
				} else {
					resCh <- nil
				}
			}
		}(k, v)
	}
	for i := 0; i < l; i++ {
		e := <-errCh
		if e != nil {
			return nil, e
		}
	}
	for i := 0; i < l; i++ {
		r := <-resCh
		if r != nil {
			results[r.key] = Document(r.doc)
		}
	}
	rsafe := safeSearchResults(results)
	return rsafe, nil
}

func (ic *IdxCollection) searchTextCollection(term string, notop bool) (map[string]Document, error) {
	results := make(map[string]Document)
	ic.m.RLock()
	defer ic.m.RUnlock()
	l := len(ic.docs)
	errCh := make(chan error, l)
	resCh := make(chan *searchRes, l)
	for k, v := range ic.docs {
		go func(k string, v *IdxDoc) {
			m, err := v.TextSearch(term)
			if err != nil {
				errCh <- err
				resCh <- nil
			} else {
				errCh <- nil
				if (m && !notop) || (!m && notop) {
					r := &searchRes{k, v}
					logger.Debugf("Adding result %s to channel", k)
					resCh <- r
				} else {
					resCh <- nil
				}
			}
		}(k, v)
	}
	for i := 0; i < l; i++ {
		e := <-errCh
		if e != nil {
			return nil, e
		}
	}
	for i := 0; i < l; i++ {
		r := <-resCh
		if r != nil {
			logger.Debugf("adding result")
			results[r.key] = Document(r.doc)
		}
	}
	rsafe := safeSearchResults(results)
	return rsafe, nil
}

func (ic *IdxCollection) searchRange(field string, start string, end string, inclusive bool) (map[string]Document, error) {
	results := make(map[string]Document)
	ic.m.RLock()
	defer ic.m.RUnlock()
	l := len(ic.docs)
	errCh := make(chan error, l)
	resCh := make(chan *searchRes, l)
	for k, v := range ic.docs {
		go func(k string, v *IdxDoc) {
			m, err := v.RangeSearch(field, start, end, inclusive)
			if err != nil {
				errCh <- err
				resCh <- nil
			} else {
				errCh <- nil
				if m {
					r := &searchRes{k, v}
					logger.Debugf("Adding result %s to channel", k)
					resCh <- r
				} else {
					resCh <- nil
				}
			}
		}(k, v)
	}
	for i := 0; i < l; i++ {
		e := <-errCh
		if e != nil {
			return nil, e
		}
	}
	for i := 0; i < l; i++ {
		r := <-resCh
		if r != nil {
			logger.Debugf("adding result")
			results[r.key] = Document(r.doc)
		}
	}
	rsafe := safeSearchResults(results)
	return rsafe, nil
}

func safeSearchResults(results map[string]Document) map[string]Document {
	rsafe := make(map[string]Document, len(results))
	for k, v := range results {
		j := &v
		rsafe[k] = *j
	}
	return rsafe
}

func (ic *IdxCollection) allDocs() map[string]Document {
	docs := make(map[string]Document, len(ic.docs))

	for k, v := range ic.docs {
		docs[k] = Document(v)
	}

	return docs
}

/* IdxDoc methods */

func (idoc *IdxDoc) update(object Indexable) {
	idoc.m.Lock()
	defer idoc.m.Unlock()
	flattened := util.Indexify(object.Flatten())
	flatText := strings.Join(flattened, "\n")
	/* recover from horrific trie errors that seem to happen with really
	 * big values. :-/ */
	defer func() {
		if e := recover(); e != nil {
			logger.Errorf("There was a problem creating the trie: %s", fmt.Sprintln(e))
		}
	}()
	trie, err := gtrie.Create(flattened)
	if err != nil {
		logger.Errorf(err.Error())
	} else {
		var err error
		idoc.trie, err = compressTrie(trie)
		if err != nil {
			panic(err)
		}
		idoc.docText, err = compressText(flatText)
		if err != nil {
			panic(err)
		}
	}
}

// Examine searches a document, determining if it needs to do a search for an
// exact term or a regexp search.
func (idoc *IdxDoc) Examine(term string) (bool, error) {
	idoc.m.RLock()
	defer idoc.m.RUnlock()

	r := regexp.MustCompile(`\*|\?`)
	if r.MatchString(term) {
		m, err := idoc.regexSearch(term)
		return m, err
	}
	m, err := idoc.exactSearch(term)
	if err != nil {
		return false, err
	}
	return m, nil
}

// TextSearch performs a text search of an index document.
func (idoc *IdxDoc) TextSearch(term string) (bool, error) {
	if term[0] == '*' || term[0] == '?' {
		err := fmt.Errorf("Can't start a term with a wildcard character")
		return false, err
	}
	term = strings.Replace(term, "*", ".*", -1)
	term = strings.Replace(term, "?", ".?", -1)
	re := fmt.Sprintf("(?m):%s$", term)
	reComp, err := regexp.Compile(re)
	if err != nil {
		return false, err
	}
	idoc.m.RLock()
	defer idoc.m.RUnlock()
	docText, err := decompressText(idoc.docText)
	if err != nil {
		return false, err
	}
	m := reComp.MatchString(docText)
	return m, nil
}

// RangeSearch searches for a range of values.
func (idoc *IdxDoc) RangeSearch(field string, start string, end string, inclusive bool) (bool, error) {
	// The parser should catch a lot of possible errors, happily

	// "*" is permitted as a range that indicates anything bigger or smaller
	// than the other range, depending
	wildStart := false
	wildEnd := false
	if start == "*" {
		wildStart = true
	}
	if end == "*" {
		wildEnd = true
	}
	if wildStart && wildEnd {
		err := fmt.Errorf("you can't have both start and end be wild in a range search, sadly")
		return false, err
	}
	idoc.m.RLock()
	defer idoc.m.RUnlock()
	key := fmt.Sprintf("%s:", field)
	trie, err := decompressTrie(idoc.trie)
	if err != nil {
		return false, err
	}
	if n, _ := trie.HasPrefix(key); n != nil {
		kids := n.ChildKeys()
		for _, child := range kids {
			if inclusive {
				if wildStart {
					if child <= end {
						return true, nil
					}
				} else if wildEnd {
					if child >= start {
						return true, nil
					}
				} else {
					if child >= start && child <= end {
						return true, nil
					}
				}
			} else {
				if wildStart {
					if child < end {
						return true, nil
					}
				} else if wildEnd {
					if child > start {
						return true, nil
					}
				} else {
					if child > start && child < end {
						return true, nil
					}
				}
			}
		}
	}
	return false, nil
}

func (idoc *IdxDoc) exactSearch(term string) (bool, error) {
	trie, err := decompressTrie(idoc.trie)
	if err != nil {
		return false, err
	}
	return trie.Accepts(term), nil
}

func (idoc *IdxDoc) regexSearch(reTerm string) (bool, error) {
	z := strings.SplitN(reTerm, ":", 2)
	key := fmt.Sprintf("%s:", z[0])
	re := z[1]
	/* Must add . before any * or ? in the regexp first. Taking the easy way
	 * out and using strings.Replace. */
	re = strings.Replace(re, ".", "\\.", -1)
	re = strings.Replace(re, "*", ".*", -1)
	re = strings.Replace(re, "?", ".?", -1)
	reComp, err := regexp.Compile(re)
	if err != nil {
		return false, err
	}
	/* What would be better would be to fetch all of the parts of the key
	 * before the regexp part starts. Hmmm. */
	trie, err := decompressTrie(idoc.trie)
	if err != nil {
		return false, err
	}
	if n, _ := trie.HasPrefix(key); n != nil {
		kids := n.ChildKeys()
		for _, c := range kids {
			if reComp.MatchString(c) {
				return true, nil
			}
		}
	}
	return false, nil
}

/* gob encoding functions for the index */

func (i *FileIndex) GobEncode() ([]byte, error) {
	w := new(bytes.Buffer)
	encoder := gob.NewEncoder(w)
	err := encoder.Encode(i.idxmap)
	if err != nil {
		return nil, err
	}
	return w.Bytes(), nil
}

func (i *FileIndex) GobDecode(buf []byte) error {
	r := bytes.NewBuffer(buf)
	decoder := gob.NewDecoder(r)
	return decoder.Decode(&i.idxmap)
}

func (ic *IdxCollection) GobEncode() ([]byte, error) {
	w := new(bytes.Buffer)
	encoder := gob.NewEncoder(w)
	ic.m.RLock()
	defer ic.m.RUnlock()
	err := encoder.Encode(ic.docs)
	if err != nil {
		return nil, err
	}
	return w.Bytes(), nil
}

func (ic *IdxCollection) GobDecode(buf []byte) error {
	r := bytes.NewBuffer(buf)
	decoder := gob.NewDecoder(r)
	return decoder.Decode(&ic.docs)
}

func (idoc *IdxDoc) GobEncode() ([]byte, error) {
	w := new(bytes.Buffer)
	encoder := gob.NewEncoder(w)
	idoc.m.RLock()
	defer idoc.m.RUnlock()
	err := encoder.Encode(idoc.trie)
	if err != nil {
		return nil, err
	}
	err = encoder.Encode(idoc.docText)
	if err != nil {
		return nil, err
	}
	return w.Bytes(), nil
}

func (idoc *IdxDoc) GobDecode(buf []byte) error {
	r := bytes.NewBuffer(buf)
	decoder := gob.NewDecoder(r)
	err := decoder.Decode(&idoc.trie)
	if err != nil {
		return err
	}
	return decoder.Decode(&idoc.docText)
}

func (i *FileIndex) Save() error {
	i.m.RLock()
	defer i.m.RUnlock()
	idxFile := i.file
	if idxFile == "" {
		err := fmt.Errorf("Yikes! Cannot save index to disk because no file was specified.")
		return err
	}
	if !i.updated {
		return nil
	}
	logger.Infof("Index has changed, saving to disk")
	fp, err := ioutil.TempFile(path.Dir(idxFile), "idx-build")
	if err != nil {
		return err
	}
	zfp := zlib.NewWriter(fp)

	i.updated = false
	enc := gob.NewEncoder(zfp)
	err = enc.Encode(i)
	zfp.Close()
	if err != nil {
		fp.Close()
		return err
	}
	err = fp.Close()
	if err != nil {
		return err
	}
	return os.Rename(fp.Name(), idxFile)
}

func (i *FileIndex) Load() error {
	i.m.Lock()
	defer i.m.Unlock()
<<<<<<< HEAD
=======

>>>>>>> 537be689
	idxFile := i.file
	if idxFile == "" {
		err := fmt.Errorf("Yikes! Cannot load index from disk because no file was specified.")
		return err
	}
	tmpi := new(FileIndex)

	fp, err := os.Open(idxFile)
	if err != nil {
		if os.IsNotExist(err) {
			return nil
		}
		return err
	}
	zfp, zerr := zlib.NewReader(fp)
	if zerr != nil {
		fp.Close()
		return zerr
	}
	dec := gob.NewDecoder(zfp)
<<<<<<< HEAD
	fi := new(FileIndex)
	err = dec.Decode(&fi)
	i.idxmap = fi.idxmap
=======
	err = dec.Decode(&tmpi)
>>>>>>> 537be689
	zfp.Close()
	if err != nil {
		fp.Close()
		return err
	}
	
	tmpi.m.Lock()
	defer tmpi.m.Unlock()
	i.idxmap = tmpi.idxmap

	return fp.Close()
}

func compressTrie(t *gtrie.Node) ([]byte, error) {
	b := new(bytes.Buffer)
	z := zlib.NewWriter(b)
	err := msgp.Encode(z, t)
	z.Close()
	if err != nil {
		return nil, err
	}
	return b.Bytes(), nil
}

func decompressTrie(buf []byte) (*gtrie.Node, error) {
	b := bytes.NewBuffer(buf)
	z, err := zlib.NewReader(b)
	if err != nil {
		return nil, err
	}
	t := new(gtrie.Node)
	err = msgp.Decode(z, t)
	err2 := z.Close()
	if err != nil {
		return nil, err
	}
	if err2 != nil {
		return nil, err2
	}
	return t, nil
}

func compressText(t string) ([]byte, error) {
	b := new(bytes.Buffer)
	z := zlib.NewWriter(b)
	_, err := z.Write([]byte(t))
	z.Close()
	if err != nil {
		return nil, err
	}
	return b.Bytes(), nil
}

func decompressText(buf []byte) (string, error) {
	b := bytes.NewBuffer(buf)
	z, err := zlib.NewReader(b)
	if err != nil {
		return "", err
	}
	t, err := ioutil.ReadAll(z)
	z.Close()
	if err != nil {
		return "", err
	}
	return string(t), nil
}

func unescape(term string) string {
	re := regexp.MustCompile(`\\(\S)`)
	return re.ReplaceAllString(term, "$1")
}<|MERGE_RESOLUTION|>--- conflicted
+++ resolved
@@ -761,10 +761,7 @@
 func (i *FileIndex) Load() error {
 	i.m.Lock()
 	defer i.m.Unlock()
-<<<<<<< HEAD
-=======
-
->>>>>>> 537be689
+
 	idxFile := i.file
 	if idxFile == "" {
 		err := fmt.Errorf("Yikes! Cannot load index from disk because no file was specified.")
@@ -785,13 +782,8 @@
 		return zerr
 	}
 	dec := gob.NewDecoder(zfp)
-<<<<<<< HEAD
-	fi := new(FileIndex)
-	err = dec.Decode(&fi)
-	i.idxmap = fi.idxmap
-=======
 	err = dec.Decode(&tmpi)
->>>>>>> 537be689
+
 	zfp.Close()
 	if err != nil {
 		fp.Close()
