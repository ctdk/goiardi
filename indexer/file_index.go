/*
 * Copyright (c) 2013-2017, Jeremy Bingham (<jeremy@goiardi.gl>), Zsolt Takács
 *
 * Licensed under the Apache License, Version 2.0 (the "License");
 * you may not use this file except in compliance with the License.
 * You may obtain a copy of the License at
 *
 *     http://www.apache.org/licenses/LICENSE-2.0
 *
 * Unless required by applicable law or agreed to in writing, software
 * distributed under the License is distributed on an "AS IS" BASIS,
 * WITHOUT WARRANTIES OR CONDITIONS OF ANY KIND, either express or implied.
 * See the License for the specific language governing permissions and
 * limitations under the License.
 */

package indexer

import (
	"bytes"
	"compress/zlib"
	"encoding/gob"
	"fmt"
	"io/ioutil"
	"os"
	"path"
	"regexp"
	"sort"
	"strings"
	"sync"

	"github.com/ctdk/go-trie/gtrie"
	"github.com/ctdk/goiardi/util"
	"github.com/tideland/golib/logger"
	"github.com/tinylib/msgp/msgp"
)

type FileIndex struct {
	file    string
	m       sync.RWMutex
	idxmap  map[string]map[string]IndexCollection
	updated bool
}

type IndexCollection interface {
	addDoc(Indexable)
	delDoc(string)
	allDocs() map[string]Document
	searchCollection(string, bool) (map[string]Document, error)
	searchTextCollection(string, bool) (map[string]Document, error)
	searchRange(string, string, string, bool, bool) (map[string]Document, error)
}

// IdxCollection holds a map of documents.
type IdxCollection struct {
	m    sync.RWMutex
	docs map[string]*IdxDoc
}

// IdxDoc is the indexed documents that are actually searched.
type IdxDoc struct {
	m       sync.RWMutex
	trie    []byte
	docText []byte
}

type searchRes struct {
	key string
	doc *IdxDoc
}

/* Index methods */

func (i *FileIndex) Initialize() error {
	in := new(FileIndex)
	ic := new(IdxCollection)
	id := new(IdxDoc)
	gob.Register(in)
	gob.Register(ic)
	gob.Register(id)

	i.idxmap = i.makeIdxmap()
	i.makeDefaultCollections("default")
	return nil
}

func (i *FileIndex) makeIdxmap() map[string]map[string]IndexCollection {
	idxmap := make(map[string]map[string]IndexCollection)
	return idxmap
}

func (i *FileIndex) OrgList() []string {
	l := make([]string, len(i.idxmap))
	j := 0
	for k, _ := range i.idxmap {
		l[j] = k
		j++
	}
	return l
}

func (i *FileIndex) CreateOrgDex(orgName string) error {
	i.m.Lock()
	i.updated = true
	i.checkOrCreateOrgDex(orgName)
	i.m.Unlock()
	i.makeDefaultCollections(orgName)

	return nil
}

func (i *FileIndex) DeleteOrgDex(orgName string) error {
	i.m.Lock()
	defer i.m.Unlock()
	i.updated = true
	if _, ok := i.idxmap[orgName]; !ok {
		return fmt.Errorf("Organization index %s not found", orgName)
	}
	delete(i.idxmap, orgName)
	return nil
}

func (i *FileIndex) CreateCollection(orgName string, idxName string) error {
	i.checkOrCreateOrgDex(orgName)
	if _, ok := i.idxmap[orgName][idxName]; !ok {
		coll := new(IdxCollection)
		coll.docs = make(map[string]*IdxDoc)
		casted := IndexCollection(coll)
		i.idxmap[orgName][idxName] = casted
	}
	return nil
}

func (i *FileIndex) checkOrCreateOrgDex(orgName string) {
	if _, ok := i.idxmap[orgName]; !ok {
		i.idxmap[orgName] = make(map[string]IndexCollection)
		i.updated = true
	}
}

func (i *FileIndex) CreateNewCollection(orgName string, idxName string) error {
	i.m.Lock()
	defer i.m.Unlock()
	i.updated = true
	return i.CreateCollection(orgName, idxName)
}

func (i *FileIndex) DeleteCollection(orgName string, idxName string) error {
	i.m.Lock()
	defer i.m.Unlock()
	/* Don't try and delete built-in indexes */
	if idxName == "node" || idxName == "client" || idxName == "environment" || idxName == "role" {
		err := fmt.Errorf("%s is a default search index, cannot be deleted.", idxName)
		return err
	}
	i.updated = true
	delete(i.idxmap[orgName], idxName)
	return nil
}

func (i *FileIndex) SaveItem(object Indexable) error {
	/* Have to check to see if data bag indexes exist */
	i.m.Lock()
	defer i.m.Unlock()
	i.updated = true
	i.checkOrCreateOrgDex(object.OrgName())
	if _, found := i.idxmap[object.OrgName()][object.Index()]; !found {
		i.CreateCollection(object.OrgName(), object.Index())
	}
	i.idxmap[object.OrgName()][object.Index()].addDoc(object)
	return nil
}

func (i *FileIndex) DeleteItem(orgName, idxName string, doc string) error {
	i.m.Lock()
	defer i.m.Unlock()
	i.updated = true
	i.checkOrCreateOrgDex(orgName)
	if _, found := i.idxmap[orgName][idxName]; !found {
		err := fmt.Errorf("Index collection %s not found", idxName)
		return err
	}
	i.idxmap[orgName][idxName].delDoc(doc)
	return nil
}

func (i *FileIndex) Search(orgName string, idx string, term string, notop bool) (map[string]Document, error) {
	i.m.Lock()
	i.checkOrCreateOrgDex(orgName)
	i.m.Unlock()

	i.m.RLock()
	defer i.m.RUnlock()

	idc, found := i.idxmap[orgName][idx]
	if !found {
		err := fmt.Errorf("I don't know how to search for %s data objects.", idx)
		return nil, err
	}
	// Special case - if term is '*:*', just return all of the keys
	if term == "*:*" {
		return idc.allDocs(), nil
	}
	results, err := idc.searchCollection(unescape(term), notop)
	return results, err
}

func (i *FileIndex) SearchText(orgName string, idx string, term string, notop bool) (map[string]Document, error) {
	i.m.Lock()
	i.checkOrCreateOrgDex(orgName)
	i.m.Unlock()

	i.m.RLock()
	defer i.m.RUnlock()

	idc, found := i.idxmap[orgName][idx]
	if !found {
		err := fmt.Errorf("I don't know how to search for %s data objects.", idx)
		return nil, err
	}
	results, err := idc.searchTextCollection(unescape(term), notop)
	return results, err
}

<<<<<<< HEAD
func (i *FileIndex) SearchRange(orgName string, idx string, field string, start string, end string, inclusive bool) (map[string]Document, error) {
	i.m.Lock()
	i.checkOrCreateOrgDex(orgName)
	i.m.Unlock()

=======
func (i *FileIndex) SearchRange(idx string, field string, start string, end string, inclusive bool, negated bool) (map[string]Document, error) {
>>>>>>> 9aa84888
	i.m.RLock()
	defer i.m.RUnlock()

	idc, found := i.idxmap[orgName][idx]
	if !found {
		err := fmt.Errorf("I don't know how to search for %s data objects.", idx)
		return nil, err
	}
	results, err := idc.searchRange(field, start, end, inclusive, negated)
	return results, err
}

// SearchResults does a basic search from an existing collection of documents,
// rather than the full index.
func (i *FileIndex) SearchResults(term string, notop bool, docs map[string]Document) (map[string]Document, error) {
	i.m.RLock()
	defer i.m.RUnlock()
	d := docToIdxDoc(docs)
	idc := &IdxCollection{docs: d}
	if term == "*:*" {
		if notop {
			d := make(map[string]Document)
			return d, nil
		}
		return docs, nil
	}
	res, err := idc.searchCollection(unescape(term), notop)
	return res, err
}

func docToIdxDoc(docs map[string]Document) map[string]*IdxDoc {
	d := make(map[string]*IdxDoc, len(docs))
	for k, v := range docs {
		d[k] = v.(*IdxDoc)
	}
	return d
}

// SearchResultsRange does a range search on a collection of search results,
// rather than the full index.
func (i *FileIndex) SearchResultsRange(field string, start string, end string, inclusive bool, negated bool, docs map[string]Document) (map[string]Document, error) {
	i.m.RLock()
	defer i.m.RUnlock()
	d := docToIdxDoc(docs)
	idc := &IdxCollection{docs: d}
	res, err := idc.searchRange(field, start, end, inclusive, negated)
	return res, err
}

// SearchResultsText does a text searc on a collection of search results,
// rather than the full index.
func (i *FileIndex) SearchResultsText(term string, notop bool, docs map[string]Document) (map[string]Document, error) {
	i.m.RLock()
	defer i.m.RUnlock()
	d := docToIdxDoc(docs)
	idc := &IdxCollection{docs: d}
	res, err := idc.searchTextCollection(unescape(term), notop)
	return res, err
}

// Endpoints returns a list of currently indexed endpoints.
func (i *FileIndex) Endpoints(orgName string) ([]string, error) {
	i.m.Lock()
	i.checkOrCreateOrgDex(orgName)
	i.m.Unlock()

	i.m.RLock()
	defer i.m.RUnlock()

	endpoints := make([]string, len(i.idxmap[orgName]))
	n := 0
	for k := range i.idxmap[orgName] {
		endpoints[n] = k
		n++
	}

	sort.Strings(endpoints)
	return endpoints, nil
}

func (i *FileIndex) Clear() error {
	orgNames := i.OrgList()
	i.m.Lock()
	i.idxmap = i.makeIdxmap()
	i.m.Unlock()
	for _, o := range orgNames {
		i.makeDefaultCollections(o)
	}
	return nil
}

func (i *FileIndex) makeDefaultCollections(orgName string) {
	defaults := [...]string{"client", "environment", "node", "role"}
	i.m.Lock()
	defer i.m.Unlock()
	i.updated = true
	for _, d := range defaults {
		i.CreateCollection(orgName, d)
	}
}

/* IdxCollection methods */

func (ic *IdxCollection) addDoc(object Indexable) {
	ic.m.Lock()
	if _, found := ic.docs[object.DocID()]; !found {
		ic.docs[object.DocID()] = new(IdxDoc)
	}
	ic.m.Unlock()
	ic.m.RLock()
	defer ic.m.RUnlock()
	ic.docs[object.DocID()].update(object)
}

func (ic *IdxCollection) delDoc(doc string) {
	ic.m.Lock()
	defer ic.m.Unlock()

	delete(ic.docs, doc)
}

/* Search for an exact key/value match */
func (ic *IdxCollection) searchCollection(term string, notop bool) (map[string]Document, error) {
	results := make(map[string]Document)
	ic.m.RLock()
	defer ic.m.RUnlock()
	l := len(ic.docs)
	errCh := make(chan error, l)
	resCh := make(chan *searchRes, l)
	for k, v := range ic.docs {
		go func(k string, v *IdxDoc) {
			m, err := v.Examine(term)
			if err != nil {
				errCh <- err
				resCh <- nil
			} else {
				errCh <- nil
				if (m && !notop) || (!m && notop) {
					r := &searchRes{k, v}
					resCh <- r
				} else {
					resCh <- nil
				}
			}
		}(k, v)
	}
	for i := 0; i < l; i++ {
		e := <-errCh
		if e != nil {
			return nil, e
		}
	}
	for i := 0; i < l; i++ {
		r := <-resCh
		if r != nil {
			results[r.key] = Document(r.doc)
		}
	}
	rsafe := safeSearchResults(results)
	return rsafe, nil
}

func (ic *IdxCollection) searchTextCollection(term string, notop bool) (map[string]Document, error) {
	results := make(map[string]Document)
	ic.m.RLock()
	defer ic.m.RUnlock()
	l := len(ic.docs)
	errCh := make(chan error, l)
	resCh := make(chan *searchRes, l)
	for k, v := range ic.docs {
		go func(k string, v *IdxDoc) {
			m, err := v.TextSearch(term)
			if err != nil {
				errCh <- err
				resCh <- nil
			} else {
				errCh <- nil
				if (m && !notop) || (!m && notop) {
					r := &searchRes{k, v}
					logger.Debugf("Adding result %s to channel", k)
					resCh <- r
				} else {
					resCh <- nil
				}
			}
		}(k, v)
	}
	for i := 0; i < l; i++ {
		e := <-errCh
		if e != nil {
			return nil, e
		}
	}
	for i := 0; i < l; i++ {
		r := <-resCh
		if r != nil {
			logger.Debugf("adding result")
			results[r.key] = Document(r.doc)
		}
	}
	rsafe := safeSearchResults(results)
	return rsafe, nil
}

func (ic *IdxCollection) searchRange(field string, start string, end string, inclusive bool, negated bool) (map[string]Document, error) {
	results := make(map[string]Document)
	ic.m.RLock()
	defer ic.m.RUnlock()
	l := len(ic.docs)
	errCh := make(chan error, l)
	resCh := make(chan *searchRes, l)
	for k, v := range ic.docs {
		go func(k string, v *IdxDoc) {
			m, err := v.RangeSearch(field, start, end, inclusive, negated)
			if err != nil {
				errCh <- err
				resCh <- nil
			} else {
				errCh <- nil
				if m {
					r := &searchRes{k, v}
					logger.Debugf("Adding result %s to channel", k)
					resCh <- r
				} else {
					resCh <- nil
				}
			}
		}(k, v)
	}
	for i := 0; i < l; i++ {
		e := <-errCh
		if e != nil {
			return nil, e
		}
	}
	for i := 0; i < l; i++ {
		r := <-resCh
		if r != nil {
			logger.Debugf("adding result")
			results[r.key] = Document(r.doc)
		}
	}
	rsafe := safeSearchResults(results)
	return rsafe, nil
}

func safeSearchResults(results map[string]Document) map[string]Document {
	rsafe := make(map[string]Document, len(results))
	for k, v := range results {
		j := &v
		rsafe[k] = *j
	}
	return rsafe
}

func (ic *IdxCollection) allDocs() map[string]Document {
	docs := make(map[string]Document, len(ic.docs))

	for k, v := range ic.docs {
		docs[k] = Document(v)
	}

	return docs
}

/* IdxDoc methods */

func (idoc *IdxDoc) update(object Indexable) {
	idoc.m.Lock()
	defer idoc.m.Unlock()
	flattened := util.Indexify(object.Flatten())
	flatText := strings.Join(flattened, "\n")
	/* recover from horrific trie errors that seem to happen with really
	 * big values. :-/ */
	defer func() {
		if e := recover(); e != nil {
			logger.Errorf("There was a problem creating the trie: %s", fmt.Sprintln(e))
		}
	}()
	trie, err := gtrie.Create(flattened)
	if err != nil {
		logger.Errorf(err.Error())
	} else {
		var err error
		idoc.trie, err = compressTrie(trie)
		if err != nil {
			panic(err)
		}
		idoc.docText, err = compressText(flatText)
		if err != nil {
			panic(err)
		}
	}
}

// Examine searches a document, determining if it needs to do a search for an
// exact term or a regexp search.
func (idoc *IdxDoc) Examine(term string) (bool, error) {
	idoc.m.RLock()
	defer idoc.m.RUnlock()

	r := regexp.MustCompile(`\*|\?`)
	if r.MatchString(term) {
		m, err := idoc.regexSearch(term)
		return m, err
	}
	m, err := idoc.exactSearch(term)
	if err != nil {
		return false, err
	}
	return m, nil
}

// TextSearch performs a text search of an index document.
func (idoc *IdxDoc) TextSearch(term string) (bool, error) {
	if term[0] == '*' || term[0] == '?' {
		err := fmt.Errorf("Can't start a term with a wildcard character")
		return false, err
	}
	term = strings.Replace(term, "*", ".*", -1)
	term = strings.Replace(term, "?", ".?", -1)
	re := fmt.Sprintf("(?m):%s$", term)
	reComp, err := regexp.Compile(re)
	if err != nil {
		return false, err
	}
	idoc.m.RLock()
	defer idoc.m.RUnlock()
	docText, err := decompressText(idoc.docText)
	if err != nil {
		return false, err
	}
	m := reComp.MatchString(docText)
	return m, nil
}

// RangeSearch searches for a range of values.
func (idoc *IdxDoc) RangeSearch(field string, start string, end string, inclusive bool, negated bool) (bool, error) {
	// The parser should catch a lot of possible errors, happily

	// "*" is permitted as a range that indicates anything bigger or smaller
	// than the other range, depending
	wildStart := false
	wildEnd := false
	if start == "*" {
		wildStart = true
	}
	if end == "*" {
		wildEnd = true
	}
	if wildStart && wildEnd {
		err := fmt.Errorf("you can't have both start and end be wild in a range search, sadly")
		return false, err
	}
	idoc.m.RLock()
	defer idoc.m.RUnlock()
	key := fmt.Sprintf("%s:", field)
	trie, err := decompressTrie(idoc.trie)
	if err != nil {
		return false, err
	}
	if n, _ := trie.HasPrefix(key); n != nil {
		kids := n.ChildKeys()
		for _, child := range kids {
			// Seems like there ought to be a more straightforward
			// way to do this.
			if !negated {
				if inclusive {
					if wildStart {
						if child <= end {
							return true, nil
						}
					} else if wildEnd {
						if child >= start {
							return true, nil
						}
					} else {
						if child >= start && child <= end {
							return true, nil
						}
					}
				} else {
					if wildStart {
						if child < end {
							return true, nil
						}
					} else if wildEnd {
						if child > start {
							return true, nil
						}
					} else {
						if child > start && child < end {
							return true, nil
						}
					}
				}
			} else {
				if inclusive {
					if wildStart {
						if child >= end {
							return true, nil
						}
					} else if wildEnd {
						if child <= start {
							return true, nil
						}
					} else {
						if child <= start || child >= end {
							return true, nil
						}
					}
				} else {
					if wildStart {
						if child > end {
							return true, nil
						}
					} else if wildEnd {
						if child < start {
							return true, nil
						}
					} else {
						if child < start || child > end {
							return true, nil
						}
					}
				}
			}
		}
	}
	return false, nil
}

func (idoc *IdxDoc) exactSearch(term string) (bool, error) {
	trie, err := decompressTrie(idoc.trie)
	if err != nil {
		return false, err
	}
	return trie.Accepts(term), nil
}

func (idoc *IdxDoc) regexSearch(reTerm string) (bool, error) {
	z := strings.SplitN(reTerm, ":", 2)
	key := fmt.Sprintf("%s:", z[0])
	re := z[1]
	/* Must add . before any * or ? in the regexp first. Taking the easy way
	 * out and using strings.Replace. */
	re = strings.Replace(re, ".", "\\.", -1)
	re = strings.Replace(re, "*", ".*", -1)
	re = strings.Replace(re, "?", ".?", -1)
	reComp, err := regexp.Compile(re)
	if err != nil {
		return false, err
	}
	/* What would be better would be to fetch all of the parts of the key
	 * before the regexp part starts. Hmmm. */
	trie, err := decompressTrie(idoc.trie)
	if err != nil {
		return false, err
	}
	if n, _ := trie.HasPrefix(key); n != nil {
		kids := n.ChildKeys()
		for _, c := range kids {
			if reComp.MatchString(c) {
				return true, nil
			}
		}
	}
	return false, nil
}

/* gob encoding functions for the index */

func (i *FileIndex) GobEncode() ([]byte, error) {
	w := new(bytes.Buffer)
	encoder := gob.NewEncoder(w)
	err := encoder.Encode(i.idxmap)
	if err != nil {
		return nil, err
	}
	return w.Bytes(), nil
}

func (i *FileIndex) GobDecode(buf []byte) error {
	r := bytes.NewBuffer(buf)
	decoder := gob.NewDecoder(r)
	return decoder.Decode(&i.idxmap)
}

func (ic *IdxCollection) GobEncode() ([]byte, error) {
	w := new(bytes.Buffer)
	encoder := gob.NewEncoder(w)
	ic.m.RLock()
	defer ic.m.RUnlock()
	err := encoder.Encode(ic.docs)
	if err != nil {
		return nil, err
	}
	return w.Bytes(), nil
}

func (ic *IdxCollection) GobDecode(buf []byte) error {
	r := bytes.NewBuffer(buf)
	decoder := gob.NewDecoder(r)
	return decoder.Decode(&ic.docs)
}

func (idoc *IdxDoc) GobEncode() ([]byte, error) {
	w := new(bytes.Buffer)
	encoder := gob.NewEncoder(w)
	idoc.m.RLock()
	defer idoc.m.RUnlock()
	err := encoder.Encode(idoc.trie)
	if err != nil {
		return nil, err
	}
	err = encoder.Encode(idoc.docText)
	if err != nil {
		return nil, err
	}
	return w.Bytes(), nil
}

func (idoc *IdxDoc) GobDecode(buf []byte) error {
	r := bytes.NewBuffer(buf)
	decoder := gob.NewDecoder(r)
	err := decoder.Decode(&idoc.trie)
	if err != nil {
		return err
	}
	return decoder.Decode(&idoc.docText)
}

func (i *FileIndex) Save() error {
	i.m.RLock()
	defer i.m.RUnlock()
	idxFile := i.file
	if idxFile == "" {
		err := fmt.Errorf("Yikes! Cannot save index to disk because no file was specified.")
		return err
	}
	if !i.updated {
		return nil
	}
	logger.Debugf("Index has changed, saving to disk")
	fp, err := ioutil.TempFile(path.Dir(idxFile), "idx-build")
	if err != nil {
		return err
	}
	zfp := zlib.NewWriter(fp)

	i.updated = false
	enc := gob.NewEncoder(zfp)
	err = enc.Encode(i)
	zfp.Close()
	if err != nil {
		fp.Close()
		return err
	}
	err = fp.Close()
	if err != nil {
		return err
	}
	return os.Rename(fp.Name(), idxFile)
}

func (i *FileIndex) Load() error {
	i.m.Lock()
	defer i.m.Unlock()

	idxFile := i.file
	if idxFile == "" {
		err := fmt.Errorf("Yikes! Cannot load index from disk because no file was specified.")
		return err
	}
	tmpi := new(FileIndex)

	fp, err := os.Open(idxFile)
	if err != nil {
		if os.IsNotExist(err) {
			return nil
		}
		return err
	}
	zfp, zerr := zlib.NewReader(fp)
	if zerr != nil {
		fp.Close()
		return zerr
	}
	dec := gob.NewDecoder(zfp)
	err = dec.Decode(&tmpi)

	zfp.Close()
	if err != nil {
		fp.Close()
		return err
	}

	tmpi.m.Lock()
	defer tmpi.m.Unlock()
	i.idxmap = tmpi.idxmap

	return fp.Close()
}

func compressTrie(t *gtrie.Node) ([]byte, error) {
	b := new(bytes.Buffer)
	z := zlib.NewWriter(b)
	err := msgp.Encode(z, t)
	z.Close()
	if err != nil {
		return nil, err
	}
	return b.Bytes(), nil
}

func decompressTrie(buf []byte) (*gtrie.Node, error) {
	b := bytes.NewBuffer(buf)
	z, err := zlib.NewReader(b)
	if err != nil {
		return nil, err
	}
	t := new(gtrie.Node)
	err = msgp.Decode(z, t)
	err2 := z.Close()
	if err != nil {
		return nil, err
	}
	if err2 != nil {
		return nil, err2
	}
	return t, nil
}

func compressText(t string) ([]byte, error) {
	b := new(bytes.Buffer)
	z := zlib.NewWriter(b)
	_, err := z.Write([]byte(t))
	z.Close()
	if err != nil {
		return nil, err
	}
	return b.Bytes(), nil
}

func decompressText(buf []byte) (string, error) {
	b := bytes.NewBuffer(buf)
	z, err := zlib.NewReader(b)
	if err != nil {
		return "", err
	}
	t, err := ioutil.ReadAll(z)
	z.Close()
	if err != nil {
		return "", err
	}
	return string(t), nil
}

func unescape(term string) string {
	re := regexp.MustCompile(`\\(\S)`)
	return re.ReplaceAllString(term, "$1")
}<|MERGE_RESOLUTION|>--- conflicted
+++ resolved
@@ -222,15 +222,11 @@
 	return results, err
 }
 
-<<<<<<< HEAD
-func (i *FileIndex) SearchRange(orgName string, idx string, field string, start string, end string, inclusive bool) (map[string]Document, error) {
+func (i *FileIndex) SearchRange(orgName string, idx string, field string, start string, end string, inclusive bool, negated bool) (map[string]Document, error) {
 	i.m.Lock()
 	i.checkOrCreateOrgDex(orgName)
 	i.m.Unlock()
 
-=======
-func (i *FileIndex) SearchRange(idx string, field string, start string, end string, inclusive bool, negated bool) (map[string]Document, error) {
->>>>>>> 9aa84888
 	i.m.RLock()
 	defer i.m.RUnlock()
 
