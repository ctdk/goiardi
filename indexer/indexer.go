/*
 * Copyright (c) 2013-2017, Jeremy Bingham (<jeremy@goiardi.gl>)
 *
 * Licensed under the Apache License, Version 2.0 (the "License");
 * you may not use this file except in compliance with the License.
 * You may obtain a copy of the License at
 *
 *     http://www.apache.org/licenses/LICENSE-2.0
 *
 * Unless required by applicable law or agreed to in writing, software
 * distributed under the License is distributed on an "AS IS" BASIS,
 * WITHOUT WARRANTIES OR CONDITIONS OF ANY KIND, either express or implied.
 * See the License for the specific language governing permissions and
 * limitations under the License.
 */

// Package indexer indexes objects that implement the Indexable interface. The
// index is all in memory right now, but it can be frozen and saved to disk for
// persistence.
package indexer

import (
	"fmt"
	"runtime"
	"sync"

	"github.com/ctdk/goiardi/config"
	"github.com/tideland/golib/logger"
)

var riM *sync.Mutex

func init() {
	riM = new(sync.Mutex)
}

// Indexable is an interface that provides all the information necessary to
// index an object. All objects that will be indexed need to implement this.
type Indexable interface {
	DocID() string
	Index() string
	OrgName() string
	Flatten() map[string]interface{}
}

// Index holds a map of document collections.
type Index interface {
<<<<<<< HEAD
	Search(string, string, string, bool) (map[string]Document, error)
	SearchText(string, string, string, bool) (map[string]Document, error)
	SearchRange(string, string, string, string, string, bool) (map[string]Document, error)
=======
	Search(string, string, bool) (map[string]Document, error)
	SearchText(string, string, bool) (map[string]Document, error)
	SearchRange(string, string, string, string, bool, bool) (map[string]Document, error)
>>>>>>> 9aa84888
	SearchResults(string, bool, map[string]Document) (map[string]Document, error)
	SearchResultsRange(string, string, string, bool, bool, map[string]Document) (map[string]Document, error)
	SearchResultsText(string, bool, map[string]Document) (map[string]Document, error)
	Save() error
	Load() error
	ObjIndexer
}

type ObjIndexer interface {
	Initialize() error
	CreateOrgDex(string) error
	DeleteOrgDex(string) error
	CreateCollection(string, string) error
	CreateNewCollection(string, string) error
	DeleteCollection(string, string) error
	DeleteItem(string, string, string) error
	SaveItem(Indexable) error
	Endpoints(string) ([]string, error)
	OrgList() []string
	Clear() error
}

type Document interface {
}

var indexMap Index
var objIndex ObjIndexer

func Initialize(config *config.Conf) {
	if config.PgSearch {
		objIndex = new(PostgresIndex)
		objIndex.Initialize()
	} else {
		fileindex := new(FileIndex)
		fileindex.file = config.IndexFile
		im := Index(fileindex)
		im.Initialize()
		indexMap = im
		objIndex = im
	}
}

func GetIndex() Index {
	// right now just return the index map
	return indexMap
}

// CreateOrgDex makes an organization's index.
func CreateOrgDex(orgName string) error {
	return objIndex.CreateOrgDex(orgName)
}

// DeleteOrgDex deletes an organization's index.
func DeleteOrgDex(orgName string) error {
	return objIndex.CreateOrgDex(orgName)
}

// CreateNewCollection creates an index for data bags when they are created,
// rather than when the first data bag item is uploaded
func CreateNewCollection(orgName, idxName string) {
	objIndex.CreateNewCollection(orgName, idxName)
}

// DeleteCollection deletes a collection from the index. Useful only for data
// bags.
func DeleteCollection(orgName string, idxName string) error {
	/* Don't try and delete built-in indexes */
	if idxName == "node" || idxName == "client" || idxName == "environment" || idxName == "role" {
		err := fmt.Errorf("%s is a default search index, cannot be deleted.", idxName)
		return err
	}
	return objIndex.DeleteCollection(orgName, idxName)
}

// DeleteItemFromCollection deletes an item from a collection
func DeleteItemFromCollection(orgName, idxName string, doc string) error {
	err := objIndex.DeleteItem(orgName, idxName, doc)
	return err
}

// IndexObj processes and adds an object to the index.
func IndexObj(object Indexable) {
	go objIndex.SaveItem(object)
}

// Endpoints returns a list of currently indexed endpoints.
func Endpoints(orgName string) ([]string, error) {
	endpoints, err := objIndex.Endpoints(orgName)
	return endpoints, err
}

func OrgList() []string {
	return objIndex.OrgList()
}

// SaveIndex saves the index files to disk.
func SaveIndex() error {
	// TODO: do better
	if config.Config.PgSearch {
		return nil
	}
	return indexMap.Save()
}

// LoadIndex loads index files from disk.
func LoadIndex() error {
	if config.Config.PgSearch {
		return nil
	}
	return indexMap.Load()
}

// ClearIndex of all collections and documents
func ClearIndex() {
	err := objIndex.Clear()
	if err != nil {
		logger.Errorf("Error clearing db for reindexing: %s", err.Error())
	}
	return
}

// ReIndex rebuilds the search index from scratch
func ReIndex(objects []Indexable, rCh chan struct{}) error {
	go func() {
		z := 0
		t := "(none)"
		if len(objects) > 0 {
			z = len(objects)
			t = fmt.Sprintf("%T", objects[0])
			logger.Debugf("starting to reindex %d objects of %s type", z, t)
		} else {
			logger.Debugf("No objects actually in this round of reindexing")
		}
		// take the mutex
		logger.Debugf("attempting to take indexer.ReIndex mutex (%d %s)", z, t)
		riM.Lock()
		logger.Debugf("indexer.ReIndex mutex (%d %s) taken", z, t)
		mCh := make(chan struct{}, 1)
		defer func() {
			<-mCh
			logger.Debugf("releasing indexer.ReIndex mutex (%d %s)", z, t)
			rCh <- struct{}{}
			riM.Unlock()
		}()
		ch := make(chan Indexable, runtime.NumCPU())
		fCh := make(chan struct{}, z)
		for i := 0; i < runtime.NumCPU(); i++ {
			go func() {
				for obj := range ch {
					objIndex.SaveItem(obj)
					fCh <- struct{}{}
				}
				return
			}()
		}

		for _, o := range objects {
			ch <- o
		}
		close(ch)

		if z > 0 {
			for y := 0; y < z; y++ {
				<-fCh
			}
		}
		mCh <- struct{}{}
	}()
	// We really ought to be able to return from an error, but at the moment
	// there aren't any ways it does so in the index save bits.
	return nil
}<|MERGE_RESOLUTION|>--- conflicted
+++ resolved
@@ -45,15 +45,9 @@
 
 // Index holds a map of document collections.
 type Index interface {
-<<<<<<< HEAD
 	Search(string, string, string, bool) (map[string]Document, error)
 	SearchText(string, string, string, bool) (map[string]Document, error)
-	SearchRange(string, string, string, string, string, bool) (map[string]Document, error)
-=======
-	Search(string, string, bool) (map[string]Document, error)
-	SearchText(string, string, bool) (map[string]Document, error)
-	SearchRange(string, string, string, string, bool, bool) (map[string]Document, error)
->>>>>>> 9aa84888
+	SearchRange(string, string, string, string, string, bool, bool) (map[string]Document, error)
 	SearchResults(string, bool, map[string]Document) (map[string]Document, error)
 	SearchResultsRange(string, string, string, bool, bool, map[string]Document) (map[string]Document, error)
 	SearchResultsText(string, bool, map[string]Document) (map[string]Document, error)
