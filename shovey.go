--- conflicted
+++ resolved
@@ -19,15 +19,11 @@
 import (
 	"encoding/json"
 	"fmt"
-<<<<<<< HEAD
 	"github.com/ctdk/goiardi/acl"
 	"github.com/ctdk/goiardi/actor"
 	"github.com/ctdk/goiardi/config"
 	"github.com/ctdk/goiardi/organization"
-=======
-	"github.com/ctdk/goiardi/config"
 	"github.com/ctdk/goiardi/reqctx"
->>>>>>> 1f9a7c9e
 	"github.com/ctdk/goiardi/shovey"
 	"github.com/ctdk/goiardi/util"
 	"github.com/gorilla/mux"
@@ -40,7 +36,6 @@
 
 func shoveyHandler(w http.ResponseWriter, r *http.Request) {
 	w.Header().Set("Content-Type", "application/json")
-<<<<<<< HEAD
 
 	vars := mux.Vars(r)
 	org, orgerr := organization.Get(vars["org"])
@@ -49,22 +44,15 @@
 		return
 	}
 
-	opUser, oerr := actor.GetReqUser(org, r.Header.Get("X-OPS-USERID"))
-=======
 	opUser, oerr := reqctx.CtxReqUser(r.Context())
->>>>>>> 1f9a7c9e
 	if oerr != nil {
 		jsonErrorReport(w, r, oerr.Error(), oerr.Status())
 		return
 	}
-<<<<<<< HEAD
 	containerACL, conerr := acl.Get(org, "containers", "shoveys")
 	if conerr != nil {
 		jsonErrorReport(w, r, conerr.Error(), conerr.Status())
-=======
-	if !opUser.IsAdmin() && r.Method != http.MethodPut {
 		jsonErrorReport(w, r, "you cannot perform this action", http.StatusForbidden)
->>>>>>> 1f9a7c9e
 		return
 	}
 	if r.Method != "PUT" {
@@ -196,8 +184,7 @@
 
 			shoveyResponse["id"] = s.RunID
 			shoveyResponse["uri"] = util.CustomURL(fmt.Sprintf("/shovey/jobs/%s", s.RunID))
-<<<<<<< HEAD
-		case "PUT":
+		case http.MethodPut:
 			if f, ferr := containerACL.CheckPerm("update", opUser); ferr != nil {
 				jsonErrorReport(w, r, ferr.Error(), ferr.Status())
 				return
@@ -205,9 +192,6 @@
 				jsonErrorReport(w, r, "You do not have permission to do that", http.StatusForbidden)
 				return
 			}
-=======
-		case http.MethodPut:
->>>>>>> 1f9a7c9e
 			switch pathArrayLen {
 			case 3:
 				if vars["job_id"] != "cancel" {
@@ -357,8 +341,7 @@
 				shoveyResponse["is_last"] = stream[len(stream)-1].IsLast
 			}
 			shoveyResponse["output"] = combinedOutput
-<<<<<<< HEAD
-		case "PUT":
+		case http.MethodPut:
 			if f, ferr := containerACL.CheckPerm("update", opUser); ferr != nil {
 				jsonErrorReport(w, r, ferr.Error(), ferr.Status())
 				return
@@ -366,9 +349,6 @@
 				jsonErrorReport(w, r, "You do not have permission to do that", http.StatusForbidden)
 				return
 			}
-=======
-		case http.MethodPut:
->>>>>>> 1f9a7c9e
 			streamData, serr := parseObjJSON(r.Body)
 			logger.Debugf("streamData: %v", streamData)
 			if serr != nil {
