--- conflicted
+++ resolved
@@ -26,11 +26,8 @@
 	"github.com/ctdk/goiardi/client"
 	"github.com/ctdk/goiardi/loginfo"
 	"github.com/ctdk/goiardi/node"
-<<<<<<< HEAD
 	"github.com/ctdk/goiardi/organization"
-=======
 	"github.com/ctdk/goiardi/reqctx"
->>>>>>> 1f9a7c9e
 	"github.com/ctdk/goiardi/util"
 	"github.com/gorilla/mux"
 	"net/http"
@@ -48,17 +45,26 @@
 
 	nodeName := vars["name"]
 
-<<<<<<< HEAD
-	opUser, oerr := actor.GetReqUser(org, r.Header.Get("X-OPS-USERID"))
-=======
 	opUser, oerr := reqctx.CtxReqUser(r.Context())
->>>>>>> 1f9a7c9e
 	if oerr != nil {
 		jsonErrorReport(w, r, oerr.Error(), oerr.Status())
 		return
 	}
 	if opUser.IsValidator() {
 		jsonErrorReport(w, r, "You are not allowed to perform this action", http.StatusForbidden)
+		return
+	}
+
+	// leave the HEAD check out of the switch below, so we can avoid getting
+	// the entire node when we don't need it.
+	if r.Method == http.MethodHead {
+		permCheck := func(r *http.Request, nodeName string, opUser actor.Actor) util.Gerror {
+			if opUser.IsValidator() {
+				return headForbidden()
+			}
+			return nil
+		}
+		headChecking(w, r, opUser, nodeName, node.DoesExist, permCheck)
 		return
 	}
 
@@ -76,8 +82,7 @@
 
 	/* So, what are we doing? Depends on the HTTP method, of course */
 	switch r.Method {
-<<<<<<< HEAD
-	case "GET", "DELETE":
+	case http.MethodGet, http.MethodDelete:
 		if r.Method == "DELETE" {
 			delchk, ferr := containerACL.CheckPerm("delete", opUser)
 			if ferr != nil {
@@ -96,26 +101,6 @@
 				jsonErrorReport(w, r, "You do not have permission to do that", http.StatusForbidden)
 				return
 			}
-=======
-	case http.MethodHead:
-		permCheck := func(r *http.Request, nodeName string, opUser actor.Actor) util.Gerror {
-			if opUser.IsValidator() {
-				return headForbidden()
-			}
-			return nil
-		}
-		headChecking(w, r, opUser, nodeName, node.DoesExist, permCheck)
-		return
-	case http.MethodGet, http.MethodDelete:
-		if opUser.IsValidator() || !opUser.IsAdmin() && r.Method == http.MethodDelete && !(opUser.IsClient() && opUser.(*client.Client).NodeName == nodeName) {
-			jsonErrorReport(w, r, "You are not allowed to perform this action", http.StatusForbidden)
-			return
-		}
-		chefNode, nerr := node.Get(nodeName)
-		if nerr != nil {
-			jsonErrorReport(w, r, nerr.Error(), http.StatusNotFound)
-			return
->>>>>>> 1f9a7c9e
 		}
 
 		enc := json.NewEncoder(w)
@@ -138,18 +123,13 @@
 				return
 			}
 		}
-<<<<<<< HEAD
-	case "PUT":
+	case http.MethodPut:
 		updatechk, ferr := containerACL.CheckPerm("update", opUser)
 		if ferr != nil {
 			jsonErrorReport(w, r, ferr.Error(), ferr.Status())
 			return
 		}
 		if !updatechk && !(opUser.IsClient() && opUser.(*client.Client).NodeName == nodeName) {
-=======
-	case http.MethodPut:
-		if !opUser.IsAdmin() && !(opUser.IsClient() && opUser.(*client.Client).NodeName == nodeName) {
->>>>>>> 1f9a7c9e
 			jsonErrorReport(w, r, "You are not allowed to perform this action", http.StatusForbidden)
 			return
 		}
