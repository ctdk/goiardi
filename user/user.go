--- conflicted
+++ resolved
@@ -151,7 +151,6 @@
 	return user, nil
 }
 
-<<<<<<< HEAD
 func GetByEmail(email string) (*User, util.Gerror) {
 	// waaaay easier with a db.
 	if config.UsingDB() {
@@ -164,7 +163,8 @@
 		}
 	}
 	return nil, util.Errorf("no user associated with email '%s' found", email)
-=======
+}
+
 // DoesExist checks if the user in question exists or not
 func DoesExist(userName string) (bool, util.Gerror) {
 	var found bool
@@ -181,7 +181,6 @@
 		_, found = ds.Get("user", userName)
 	}
 	return found, nil
->>>>>>> 1f9a7c9e
 }
 
 // Save the user's current state.
